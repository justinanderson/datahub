import re
import os
import errno
import shutil
import hashlib
from collections import namedtuple
from uuid import uuid4
import psycopg2
import core.db.query_rewriter
from psycopg2.extensions import AsIs
from psycopg2.pool import ThreadedConnectionPool
from psycopg2 import errorcodes

from core.db.errors import PermissionDenied
from config import settings

"""
DataHub internal APIs for postgres repo_base
"""
HOST = settings.DATABASES['default']['HOST']
PORT = 5432

if settings.DATABASES['default']['PORT'] != '':
    try:
        PORT = int(settings.DATABASES['default']['PORT'])
    except:
        pass

# Maintain a separate db connection pool for each (user, password, database)
# tuple.
connection_pools = {}
PoolKey = namedtuple('PoolKey', 'user, password, repo_base')


def _pool_for_credentials(user, password, repo_base, create_if_missing=True):
    pool_key = PoolKey(user, password, repo_base)
    # Create a new pool if one doesn't exist or if the existing one has been
    # closed. Normally a pool should only be closed during testing, to force
    # all hanging connections to a database to be closed.
    if pool_key not in connection_pools or connection_pools[pool_key].closed:
        if create_if_missing is False:
            return None
        # Maintains at least 1 connection.
        # Raises "PoolError: connection pool exausted" if a thread tries
        # holding onto than 10 connections to a single database.
        connection_pools[pool_key] = ThreadedConnectionPool(
            0,
            10,
            user=user,
            password=password,
            host=HOST,
            port=PORT,
            database=repo_base)
    return connection_pools[pool_key]


def _close_all_connections(repo_base):
    for key, pool in connection_pools.iteritems():
        if repo_base == key.repo_base and not pool.closed:
            pool.closeall()


def _convert_pg_exception(e):
    # Convert some psycopg2 errors into exceptions meaningful to
    # Django.
    if (e.pgcode == errorcodes.INSUFFICIENT_PRIVILEGE):
        raise PermissionDenied()
    if (e.pgcode == errorcodes.INVALID_PARAMETER_VALUE or
            e.pgcode == errorcodes.UNDEFINED_OBJECT):
        raise ValueError("Invalid parameter in query.")
    if e.pgcode == errorcodes.INVALID_SCHEMA_NAME:
        raise LookupError("Repo not found.")
    if e.pgcode == errorcodes.UNDEFINED_TABLE:
        raise LookupError("Table or view not found.")
    if e.pgcode == errorcodes.DUPLICATE_SCHEMA:
        raise ValueError("A repo with that name already exists.")
    if e.pgcode == errorcodes.DUPLICATE_TABLE:
        raise ValueError("A table with that name already exists.")
    raise e


class PGBackend:

    def __init__(self, user, password, host=HOST, port=PORT, repo_base=None):
        self.user = user
        self.password = password
        self.host = host
        self.port = port
        self.repo_base = repo_base
        self.query_rewriter = core.db.query_rewriter.SQLQueryRewriter(
            self.repo_base, self.user)
        self.connection = None

        self.__open_connection__()

    def __del__(self):
        self.close_connection()

    def __open_connection__(self):
        pool = _pool_for_credentials(self.user, self.password, self.repo_base)
        self.connection = pool.getconn()
        self.connection.set_isolation_level(
            psycopg2.extensions.ISOLATION_LEVEL_AUTOCOMMIT)

    def change_repo_base(self, repo_base):
        self.close_connection()
        self.repo_base = repo_base
        self.__open_connection__()

    def set_search_paths(self, search_paths):
        for path in search_paths:
            self._check_for_injections(path)

        paths = ', '.join(search_paths)
        params = (AsIs(paths),)

        query = 'set search_path to %s;'

        res = self.execute_sql(query, params)
        return res

    def close_connection(self):
        pool = _pool_for_credentials(self.user, self.password, self.repo_base,
                                     create_if_missing=False)
        if self.connection and pool and not pool.closed:
            pool.putconn(self.connection, close=True)
            self.connection = None

    def _check_for_injections(self, noun):
        """
        Raises ValueError if the proposed noun is invalid.

        Valid nouns contain only alphanumeric characters and underscores, and
        must not begin or end with an underscore.
        """
        invalid_noun_msg = (
            "Usernames, repo names, and table names may only contain "
            "alphanumeric characters and underscores, must begin with a "
            "letter, and must not begin or end with an underscore."
        )

        regex = r'^(?![\_\d])[\w\_]+(?<![\_])$'
        valid_pattern = re.compile(regex)
        matches = valid_pattern.match(noun)

        if matches is None:
            raise ValueError(invalid_noun_msg)

    def create_repo(self, repo):
        """Creates a postgres schema for the user."""
        self._check_for_injections(repo)

        query = 'CREATE SCHEMA IF NOT EXISTS %s AUTHORIZATION %s'
        params = (AsIs(repo), AsIs(self.user))

        res = self.execute_sql(query, params)
        return res['status']

    def list_repos(self):
        query = ('SELECT schema_name AS repo_name '
                 'FROM information_schema.schemata '
                 'WHERE schema_owner != %s')
        params = (settings.DATABASES['default']['USER'],)
        res = self.execute_sql(query, params)
        return [t[0] for t in res['tuples']]

    def rename_repo(self, repo, new_name):
        self._check_for_injections(repo)
        self._check_for_injections(new_name)

        query = 'ALTER SCHEMA %s RENAME TO %s'
        params = (AsIs(repo), AsIs(new_name))
        res = self.execute_sql(query, params)
        return res['status']

    def delete_repo(self, repo, force=False):
        """Deletes a repo and the folder the user's repo files are in."""
        self._check_for_injections(repo)

        # drop the schema
        query = 'DROP SCHEMA %s %s'
        params = (AsIs(repo), AsIs('CASCADE') if force is True else AsIs(''))
        res = self.execute_sql(query, params)
        return res['status']

    def add_collaborator(self, repo, collaborator, db_privileges=[]):
        # check that all repo names, usernames, and privileges passed aren't
        # sql injections
        self._check_for_injections(repo)
        self._check_for_injections(collaborator)
        for privilege in db_privileges:
            self._check_for_injections(privilege)

        query = ('BEGIN;'
                 'GRANT USAGE ON SCHEMA %s TO %s;'
                 'GRANT %s ON ALL TABLES IN SCHEMA %s TO %s;'
                 'ALTER DEFAULT PRIVILEGES IN SCHEMA %s '
                 'GRANT %s ON TABLES TO %s;'
                 'COMMIT;'
                 )

        privileges_str = ', '.join(db_privileges)
        params = [repo, collaborator, privileges_str, repo,
                  collaborator, repo, privileges_str, collaborator]
        params = tuple(map(lambda x: AsIs(x), params))
        res = self.execute_sql(query, params)
        return res['status']

    def delete_collaborator(self, repo, collaborator):
        self._check_for_injections(repo)
        self._check_for_injections(collaborator)

        query = ('BEGIN;'
                 'REVOKE ALL ON ALL TABLES IN SCHEMA %s FROM %s CASCADE;'
                 'REVOKE ALL ON SCHEMA %s FROM %s CASCADE;'
                 'ALTER DEFAULT PRIVILEGES IN SCHEMA %s '
                 'REVOKE ALL ON TABLES FROM %s;'
                 'COMMIT;'
                 )
        params = [repo, collaborator, repo, collaborator, repo, collaborator]
        params = tuple(map(lambda x: AsIs(x), params))

        res = self.execute_sql(query, params)
        return res['status']

    def create_table(self, repo, table, params):
        # check for injections
        self._check_for_injections(repo)
        self._check_for_injections(table)
        param_values = []
        for obj in params:
            param_values += obj.values()
        for value in param_values:
            self._check_for_injections(value)

        query = ('CREATE TABLE %s.%s (%s)')

        table_params = ''
        for obj in params:
            table_params += obj['column_name']
            table_params += ' '
            table_params += obj['data_type']
            table_params += ', '

        table_params = table_params[:-2]

        params = (AsIs(repo), AsIs(table), AsIs(table_params))
        res = self.execute_sql(query, params)

        return res['status']

    def list_tables(self, repo):
        self._check_for_injections(repo)

        all_repos = self.list_repos()

        if repo not in all_repos:
            raise LookupError('Invalid repository name: %s' % (repo))

        query = ('SELECT table_name FROM information_schema.tables '
                 'WHERE table_schema = %s AND table_type = \'BASE TABLE\';'
                 )
        params = (repo,)
        res = self.execute_sql(query, params)
        return [t[0] for t in res['tuples']]

    def describe_table(self, repo, table, detail=False):
        query = ("SELECT %s "
                 "FROM information_schema.columns "
                 "WHERE table_schema = %s and table_name = %s;")
        params = None
        if detail:
            params = (AsIs('*'), repo, table)
        else:
            params = (AsIs('column_name, data_type'), repo, table)

        res = self.execute_sql(query, params)
        return res['tuples']

    def list_table_permissions(self, repo, table):
        query = ("select privilege_type from "
                 "information_schema.role_table_grants where table_schema=%s "
                 "and table_name=%s and grantee=%s")
        params = (repo, table, self.user)
        res = self.execute_sql(query, params)
        return res['tuples']

    def create_view(self, repo, view, sql):
        self._check_for_injections(repo)
        self._check_for_injections(view)
        query = ('CREATE VIEW %s.%s AS (%s)')

        params = (AsIs(repo), AsIs(view), AsIs(sql))
        res = self.execute_sql(query, params)

        return res['status']

    def list_views(self, repo):
        self._check_for_injections(repo)

        all_repos = self.list_repos()
        if repo not in all_repos:
            raise LookupError('Invalid repository name: %s' % (repo))

        query = ('SELECT table_name FROM information_schema.tables '
                 'WHERE table_schema = %s '
                 'AND table_type = \'VIEW\';')

        params = (repo,)

        res = self.execute_sql(query, params)

        return [t[0] for t in res['tuples']]

    def delete_view(self, repo, view, force=False):
        self._check_for_injections(repo)
        self._check_for_injections(view)

        force_param = 'RESTRICT'
        if force:
            force_param = 'CASCADE'

        query = ('DROP VIEW %s.%s.%s %s')
        params = (AsIs(self.repo_base), AsIs(repo), AsIs(view),
                  AsIs(force_param))

        res = self.execute_sql(query, params)
        return res['status']

    def describe_view(self, repo, view, detail=False):
        query = ("SELECT %s "
                 "FROM information_schema.columns "
                 "WHERE table_schema = %s and table_name = %s;")

        params = None
        if detail:
            params = (AsIs('*'), repo, view)
        else:
            params = (AsIs('column_name, data_type'), repo, view)

        res = self.execute_sql(query, params)

        return res['tuples']

    def delete_table(self, repo, table, force=False):
        self._check_for_injections(repo)
        self._check_for_injections(table)

        force_param = 'RESTRICT'
        if force:
            force_param = 'CASCADE'

        query = ('DROP TABLE %s.%s.%s %s')
        params = (AsIs(self.repo_base), AsIs(repo), AsIs(table),
                  AsIs(force_param))

        res = self.execute_sql(query, params)
        return res['status']

    def get_schema(self, repo, table):
        self._check_for_injections(repo)
        self._check_for_injections(table)

        query = ('SELECT column_name, data_type '
                 'FROM information_schema.columns '
                 'WHERE table_name = %s '
                 'AND table_schema = %s;'
                 )

        params = (table, repo)
        res = self.execute_sql(query, params)

        if res['row_count'] < 1:
            raise NameError("Invalid reference: '%s.%s'.\n" % (repo, table))

        # return will look like [('id', 'integer'), ('words', 'text')]
        return res['tuples']

    def explain_query(self, query):
        """
        returns the number of rows, the cost (in time) to execute,
        and the width (bytes) of rows outputted
        """
        # if it's a select query, return a different set of defaults
        select_query = bool((query.split()[0]).lower() == 'select')

        if not select_query:
            response = {'num_rows': 1, 'time_cost': 0, 'byte_width': 0}
            return response

        query = 'EXPLAIN %s' % (query)
        res = self.execute_sql(query)

        num_rows = re.match(r'.*rows=(\d+).*', res['tuples'][0][0]).group(1)
        byte_width = re.match(r'.*width=(\d+).*', res['tuples'][0][0]).group(1)

        time_cost_re = re.match(
            r'.*cost=(\d+.\d+)..(\d+.\d+)*', res['tuples'][0][0])
        time_cost = (float(time_cost_re.group(1)),
                     float(time_cost_re.group(2)))

        response = {'num_rows': int(num_rows),
                    'time_cost': time_cost,
                    'byte_width': int(byte_width)
                    }
        return response

    def limit_and_offset_select_query(self, query, limit, offset):
        query = query.strip().rstrip(';')

        # is it a select query?
        select_query = False
        if (query.split()[0]).lower() == 'select':
            select_query = True

        # return select query
        if select_query:
            query = ('select * from ( %s ) '
                     'as BXCQWVPEMWVKFBEBNKZSRPYBSB '
                     'LIMIT %s OFFSET %s;'
                     % (query, limit, offset))

        return {'select_query': select_query, 'query': query}

    def select_table_query(self, repo_base, repo, table):
        dh_table_name = '%s.%s.%s' % (repo_base, repo, table)
        query = 'SELECT * FROM %s;' % (dh_table_name)
        return query

    def execute_sql(self, query, params=None, row_level_security=True):
        result = {
            'status': False,
            'row_count': 0,
            'tuples': [],
            'fields': []
        }

        query = query.strip()
        cur = self.connection.cursor()

<<<<<<< HEAD
        # Change query by passing in parameters. Need to do so in order
        # to apply row level security
        SQLQuery = cur.mogrify(query, params)
        if row_level_security:
            SQLQuery = self.query_rewriter.apply_row_level_security(SQLQuery)

        cur.execute(SQLQuery)
=======
        try:
            cur.execute(query, params)
        except psycopg2.Error as e:
            # Convert some psycopg2 errors into exceptions meaningful to
            # Django.
            _convert_pg_exception(e)
>>>>>>> d048bf00

        # if cur.execute() failed, this will print it.
        try:
            result['tuples'] = cur.fetchall()
        except psycopg2.ProgrammingError:
            # print "possible psycopg2.ProgrammingError in pg.execute_sql: "
            # print(e)
            pass

        result['status'] = True
        result['row_count'] = cur.rowcount
        if cur.description:
            result['fields'] = [
                {'name': col[0], 'type': col[1]} for col in cur.description]

        cur.close()
        return result

    def user_exists(self, username):
        query = "SELECT 1 FROM pg_roles WHERE rolname=%s"
        params = (username,)
        result = self.execute_sql(query, params)
        return (result['row_count'] > 0)

    def database_exists(self, db_name):
        query = "SELECT 1 FROM pg_database WHERE datname=%s"
        params = (db_name,)
        result = self.execute_sql(query, params)
        return (result['row_count'] > 0)

    def create_user(self, username, password, create_db=True):
        self._check_for_injections(username)

        query = ('CREATE ROLE %s WITH LOGIN '
                 'NOCREATEDB NOCREATEROLE NOCREATEUSER PASSWORD %s')
        params = (AsIs(username), password)
        self.execute_sql(query, params)

        # Don't do this in the case of the public user.
        if username != settings.PUBLIC_ROLE:
            query = ('GRANT %s to %s')
            params = (AsIs(settings.PUBLIC_ROLE), AsIs(username))
            self.execute_sql(query, params)

        if create_db:
            return self.create_user_database(username)

    def create_user_database(self, username):
        # lines need to be executed seperately because
        # "CREATE DATABASE cannot be executed from a
        # function or multi-command string"
        self._check_for_injections(username)

        query = 'CREATE DATABASE %s; '
        params = (AsIs(username),)
        self.execute_sql(query, params)

        query = 'ALTER DATABASE %s OWNER TO %s; '
        params = (AsIs(username), AsIs(username))
        return self.execute_sql(query, params)

    def remove_user(self, username):
        self._check_for_injections(username)

        query = 'DROP ROLE %s;'
        params = (AsIs(username),)
        return self.execute_sql(query, params)

    def drop_owned_by(self, username):
        self._check_for_injections(username)
        query = 'DROP OWNED BY %s CASCADE;' % (username)
        params = (AsIs(username), )
        return self.execute_sql(query, params)

    def list_all_users(self):
        query = 'SELECT usename FROM pg_catalog.pg_user WHERE usename != %s'
        params = (self.user,)
        res = self.execute_sql(query, params)
        user_tuples = res['tuples']

        all_users_list = []
        for user_tuple in user_tuples:
            all_users_list.append(user_tuple[0])

        return all_users_list

    def list_all_databases(self):
        query = ('SELECT datname FROM pg_database where datname NOT IN '
                 ' (%s, \'template1\', \'template0\', '
                 ' \'datahub\', \'test_datahub\', \'postgres\');'
                 )
        params = (self.user, )
        res = self.execute_sql(query, params)
        db_tuples = res['tuples']

        all_db_list = []
        for db_tuple in db_tuples:
            all_db_list.append(db_tuple[0])

        return all_db_list

    def remove_database(self, database, revoke_collaborators=True):
        self._check_for_injections(database)

        # remove collaborator access to the database
        if revoke_collaborators:
            all_users = self.list_all_users()

            for user in all_users:
                query = "REVOKE ALL ON DATABASE %s FROM %s;"
                params = (AsIs(database), AsIs(user))
                self.execute_sql(query, params)

        # Make sure to close all extant connections to this database or the
        # drop will fail.
        _close_all_connections(database)

        # drop database
        query = 'DROP DATABASE %s;'
        params = (AsIs(database),)
        try:
            return self.execute_sql(query, params)
        except psycopg2.ProgrammingError as e:
                print(e)
                print('this probably happened because the postgres role'
                      'exists, but a database of the same name does not.')

    def change_password(self, username, password):
        self._check_for_injections(username)
        query = 'ALTER ROLE %s WITH PASSWORD %s;'
        params = (AsIs(username), password)
        return self.execute_sql(query, params)

    def list_collaborators(self, repo):
        query = 'SELECT unnest(nspacl) FROM pg_namespace WHERE nspname=%s;'
        params = (repo, )
        res = self.execute_sql(query, params)

        # postgres privileges
        # r -- SELECT ("read")
        # w -- UPDATE ("write")
        # a -- INSERT ("append")
        # d -- DELETE
        # D -- TRUNCATE
        # x -- REFERENCES
        # t -- TRIGGER
        # X -- EXECUTE
        # U -- USAGE
        # C -- CREATE
        # c -- CONNECT
        # T -- TEMPORARY
        # arwdDxt -- ALL PRIVILEGES (for tables, varies for other objects)
        # * -- grant option for preceding privilege
        # /yyyy -- role that granted this privilege

        collaborators = []
        for row in res['tuples']:
            # for reference, rows look like this:
            # ('username=UC/repo_base',)

            collab_obj = {}
            username = row[0].split('=')[0].strip()
            permissions = row[0].split('=')[1].split('/')[0]

            collab_obj['username'] = username
            collab_obj['db_permissions'] = permissions

            collaborators.append(collab_obj)

        return collaborators

    def has_base_privilege(self, login, privilege):
        """
        returns True or False for whether the user has privileges for the
        repo_base (database)
        """
        query = 'SELECT has_database_privilege(%s, %s);'
        params = (login, privilege)
        res = self.execute_sql(query, params)
        return res['tuples'][0][0]

    def has_repo_db_privilege(self, login, repo, privilege):
        """
        returns True or False for whether the use has privileges for the
        repo (schema)
        """
        query = 'SELECT has_schema_privilege(%s, %s, %s);'
        params = (login, repo, privilege)
        res = self.execute_sql(query, params)
        return res['tuples'][0][0]

    def has_table_privilege(self, login, table, privilege):
        query = 'SELECT has_table_privilege(%s, %s, %s);'
        params = (login, table, privilege)
        res = self.execute_sql(query, params)
        return res['tuples'][0][0]

    def has_column_privilege(self, login, table, column, privilege):
        query = 'SELECT has_column_privilege(%s, %s, %s, %s);'
        params = (login, table, column, privilege)
        res = self.execute_sql(query, params)
        return res['tuples'][0][0]

    def export_table(self, table_name, file_path, file_format='CSV',
                     delimiter=',', header=True):
        for word in table_name.split('.'):
            self._check_for_injections(word)

        self._check_for_injections(file_format)

        query = 'SELECT * FROM %s' % table_name
        self.export_query(
            query,
            file_path,
            file_format=file_format,
            delimiter=delimiter,
            header=header)

    def export_view(self, view_name, file_path, file_format='CSV',
                    delimiter=',', header=True):
        for word in view_name.split('.'):
            self._check_for_injections(word)

        self._check_for_injections(file_format)

        query = 'SELECT * FROM %s' % view_name
        self.export_query(
            query,
            file_path,
            file_format=file_format,
            delimiter=delimiter,
            header=header)

    def export_query(self, query, file_path, file_format='CSV',
                     delimiter=',', header=True):
        """
        Runs a query as the current user and saves the result to a file.

        query can be a sql query or table reference.
        """
        header_option = 'HEADER' if header else ''
        query = query.split(';')[0].strip()

        self._check_for_injections(file_format)
        self._check_for_injections(header_option)

        meta_query = 'COPY (%s) TO STDOUT WITH %s %s DELIMITER %s;'
        params = (AsIs(query), AsIs(file_format),
                  AsIs(header_option), delimiter)

        cur = self.connection.cursor()
        query = cur.mogrify(meta_query, params)

        # Store pending exports in a temporary location so they're aren't
        # discoverable while being exported.
        tmp_path = '/tmp/user_exports/{0}-{1}'.format(
            uuid4().hex, hashlib.sha256(query).hexdigest())
        try:
            os.makedirs('/tmp/user_exports')
        except OSError as e:
            if e.errno != errno.EEXIST:
                raise e

        try:
            with open(tmp_path, 'w') as f:
                cur.copy_expert(query, f)
        except psycopg2.Error as e:
            # Delete the temporary files of failed exports.
            os.remove(tmp_path)
            _convert_pg_exception(e)
        finally:
            cur.close()
        # Move successful exports into the user's data folder.
        # os.rename() would fail here if /tmp and /user_data are stored on
        # different filesystems, so use shutil.move() instead.
        shutil.move(tmp_path, file_path)

    def import_file(self, table_name, file_path, file_format='CSV',
                    delimiter=',', header=True, encoding='ISO-8859-1',
                    quote_character='"'):

        header_option = 'HEADER' if header else ''

        for word in table_name.split('.'):
            self._check_for_injections(word)
        self._check_for_injections(file_format)
        self._check_for_injections(header_option)

        query = 'COPY %s FROM %s WITH %s %s DELIMITER %s ENCODING %s QUOTE %s;'
        params = (AsIs(table_name), file_path, AsIs(file_format),
                  AsIs(header_option), delimiter, encoding, quote_character)
        try:
            self.execute_sql(query, params, row_level_security=False)
        except Exception as e:
            self.execute_sql('DROP TABLE IF EXISTS %s', (AsIs(table_name),))
            raise ImportError(e)

            # Try importing using dbtruck. Was never enabled by anant.
            # RogerTangos 2015-12-09
            # return self.import_file_w_dbtruck(table_name, file_path)

    def import_file_w_dbtruck(self, table_name, file_path):
        # dbtruck is not tested for safety. At all. It's currently disabled
        # in the project RogerTangos 2015-12-09
        from dbtruck.dbtruck import import_datafiles
        # from dbtruck.util import get_logger
        from dbtruck.exporters.pg import PGMethods

        dbsettings = {
            'dbname': self.repo_base,
            'hostname': self.host,
            'username': self.user,
            'password': self.password,
            'port': self.port,
        }

        create_new = True
        errfile = None

        return import_datafiles([file_path], create_new, table_name, errfile,
                                PGMethods, **dbsettings)

    def escape_quotes(self, parameter):
        return parameter.replace("'", "''")

    def check_access_permissions(self, grantor, repo_base):
        '''
        Checks if the repo owner is the person granting security policies.
        Only repo owners can create security policies.
        '''
        if grantor == repo_base:
            return True
        return False

    def create_security_policy(self, policy, policy_type, grantee, grantor,
                               table, repo, repo_base):
        '''
        Creates a new security policy in the policy table if the policy
        does not yet exist.
        '''
        params = [policy, policy_type, grantee, grantor,
                  table, repo, repo_base]
        params = [self.escape_quotes(param) for param in params]
        for param in params[2:]:
            self._check_for_injections(param)

        if not self.check_access_permissions(grantor, repo_base):
            raise Exception('%s does not have permission to define security '
                            'policies on %s.%s.' % (grantor, repo, table))

        # Raise an exception if the security policy already exists in the table
        security_policy = self.find_security_policy(
            table, repo, repo_base, policy=policy, policy_type=policy_type, grantee=grantee,
            grantor=grantor)
        if security_policy != []:
            raise Exception('Security policy already exists in table.')

        query = ('INSERT INTO dh_public.policy (policy, policy_type, grantee, grantor,'
                 'table_name, repo, repo_base) values '
                 '(\'%s\', \'%s\', \'%s\', \'%s\', \'%s\', \'%s\', \'%s\')')
        params = tuple(map(lambda x: AsIs(x), params))

        res = self.execute_sql(query, params, row_level_security=False)
        return res['status']

    def list_security_policies(self, table, repo, repo_base):
        '''
        Return a list of all the security policies defined for the
        specified table.
        '''
        params = [table, repo, repo_base]
        params = [self.escape_quotes(param) for param in params]
        for param in params:
            self._check_for_injections(param)

        query = ('SELECT policy_id, policy, policy_type, grantee, grantor '
                 'FROM dh_public.policy '
                 'WHERE table_name = \'%s\' '
                 'AND repo = \'%s\' AND repo_base = \'%s\'')
        params = tuple(map(lambda x: AsIs(x), params))

        res = self.execute_sql(query, params, row_level_security=False)
        return res['tuples']

    def find_security_policy(self, table_name, repo, repo_base,
                             policy_id=None, policy=None, policy_type=None,
                             grantee=None, grantor=None):
        '''
        Returns a list of all security polices that match the inputs specied
        by the user.
        '''
        params = locals()
        del params["self"]
        query = ('SELECT policy_id, policy, policy_type, grantee, grantor '
                 'FROM dh_public.policy WHERE ')

        first_conditional_added = False
        for key, value in params.items():
            if value is None:
                del params[key]
                continue
            value = self.escape_quotes(value)
            if key != 'policy':
                self._check_for_injections(str(value))

            if not first_conditional_added:
                query += '%s = \'%s\'' % (key, value)
                first_conditional_added = True
            else:
                query += ' AND %s = \'%s\'' % (key, value)

        res = self.execute_sql(query, row_level_security=False)
        return res['tuples']

    def find_security_policy_by_id(self, policy_id):
        '''
        Returns the security policy that has a policy_id matching the input
        specified by the user.
        '''
        self._check_for_injections(str(policy_id))
        query = ('SELECT policy_id, policy, policy_type, grantee, grantor, '
                 'table_name, repo, repo_base '
                 'FROM dh_public.policy WHERE policy_id = %s' % policy_id)
        res = self.execute_sql(query)
        return res['tuples']

    def update_security_policy(self, policy_id, new_policy, new_policy_type,
                               new_grantee):
        '''
        Updates an existing security policy based on the inputs specified
        by the user. 
        '''
        # Need to add quote in front of single quotes to make sure that
        # postgres will escape it
        new_policy = new_policy.replace("'", "''")
        params = [new_policy, new_policy_type, new_grantee, policy_id]
        for param in params[1:]:
            self._check_for_injections(str(param))

        policy = self.find_security_policy_by_id(policy_id)
        if policy == []:
            raise LookupError('Policy_ID %s does not exist.' % policy_id)

        if not self.check_access_permissions(policy[0][4], policy[0][7]):
            raise Exception('%s does not have permission to update security '
                            'policies on %s.%s.'
                            % (policy[0][4], policy[0][6], policy[0][5]))

        query = ('UPDATE dh_public.policy '
                 'SET policy = \'%s\', policy_type = \'%s\', '
                 'grantee = \'%s\' '
                 'WHERE policy_id = %s')


        params = tuple(map(lambda x: AsIs(x), params))
        res = self.execute_sql(query, params, row_level_security=False)
        return res['status']

    def remove_security_policy(self, policy_id):
        '''
        Removes the security policy from the policy table with a policy_id
        matching the one specified by the user.
        '''
        self._check_for_injections(str(policy_id))
        policy = self.find_security_policy_by_id(policy_id)
        if policy == []:
            raise LookupError('Policy_ID %s does not exist.' % (policy_id))

        if not self.check_access_permissions(policy[0][4], policy[0][7]):
            raise Exception('%s does not have permission to update security '
                            'policies on %s.%s.'
                            % (policy[0][4], policy[0][6], policy[0][5]))

        query = ('DELETE FROM dh_public.policy WHERE policy_id = %s' % policy_id)
        res = self.execute_sql(query, row_level_security=False)
        return res['status']<|MERGE_RESOLUTION|>--- conflicted
+++ resolved
@@ -438,22 +438,15 @@
         query = query.strip()
         cur = self.connection.cursor()
 
-<<<<<<< HEAD
-        # Change query by passing in parameters. Need to do so in order
-        # to apply row level security
-        SQLQuery = cur.mogrify(query, params)
-        if row_level_security:
-            SQLQuery = self.query_rewriter.apply_row_level_security(SQLQuery)
-
-        cur.execute(SQLQuery)
-=======
         try:
-            cur.execute(query, params)
+            sql_query = cur.mogrify(query, params)
+            if row_level_security:
+                sql_query = self.query_rewriter.apply_row_level_security(sql_query)
+            cur.execute(sql_query)
         except psycopg2.Error as e:
             # Convert some psycopg2 errors into exceptions meaningful to
             # Django.
             _convert_pg_exception(e)
->>>>>>> d048bf00
 
         # if cur.execute() failed, this will print it.
         try:
@@ -884,7 +877,7 @@
                                new_grantee):
         '''
         Updates an existing security policy based on the inputs specified
-        by the user. 
+        by the user.
         '''
         # Need to add quote in front of single quotes to make sure that
         # postgres will escape it
