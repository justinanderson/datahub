from config import settings
from core.db.connection import DataHubConnection
from inventory.models import App, Card
from django.contrib.auth.models import User

import six
import hashlib
import os
import errno
import re
import codecs
import csv
from shutil import rmtree
os.environ.setdefault("DJANGO_SETTINGS_MODULE", "config.settings")


class DataHubManager:

    def __init__(self, user, repo_base=None, is_app=False):
        username = None
        password = None

        if is_app:
            app = App.objects.get(app_id=user)
            username = app.app_id
            password = hashlib.sha1(app.app_token).hexdigest()
        else:
            user = User.objects.get(username=user)
            username = user.username
            password = user.password

        if not repo_base:
            repo_base = username

        self.username = username
        self.repo_base = repo_base

        self.user_con = DataHubConnection(
            user=username,
            repo_base=repo_base,
            password=password)

    ''' Basic Operations. '''

    def change_repo_base(self, repo_base):
        """Changes the repo base and resets the DB connection."""
        self.user_con.change_repo_base(repo_base=repo_base)

    def close_connection(self):
        self.user_con.close()

    def create_repo(self, repo):
        return self.user_con.create_repo(repo=repo)

    def list_repos(self):
        return self.user_con.list_repos()

    def delete_repo(self, repo, force=False):
        # Only a repo owner can delete repos.
        if self.repo_base != self.username:
            raise PermissionDenied(
                'Access denied. Missing required privileges')
        res = self.user_con.delete_repo(repo=repo, force=force)
        DataHubManager.delete_user_data_folder(self.repo_base, repo)
        return res

    def list_tables(self, repo):
        return self.user_con.list_tables(repo=repo)

    def list_views(self, repo):
        return self.user_con.list_views(repo=repo)

    def delete_table(self, repo, table, force=False):
        return self.user_con.delete_table(repo=repo, table=table, force=force)

    def get_schema(self, repo, table):
        return self.user_con.get_schema(repo=repo, table=table)

    def explain_query(self, query):
        return self.user_con.explain_query(query)

    def execute_sql(self, query, params=None):
        return self.user_con.execute_sql(query=query, params=params)

    def add_collaborator(self, repo, username, privileges):
        return self.user_con.add_collaborator(
            repo=repo,
            username=username,
            privileges=privileges
        )

    def delete_collaborator(self, repo, username):
        return self.user_con.delete_collaborator(repo=repo, username=username)

    def list_repo_files(self, repo):
        # check for permissions
        res = DataHubManager.has_repo_privilege(
            self.username, self.repo_base, repo, 'USAGE')
        if not res:
            raise PermissionDenied(
                'Access denied. Missing required privileges')

        # make a directory for files, if it doesn't already exist
        repo_dir = DataHubManager.create_user_data_folder(self.repo_base, repo)

        uploaded_files = [f for f in os.listdir(repo_dir)]
        return uploaded_files

    def list_repo_cards(self, repo):
        # check for permission
        res = DataHubManager.has_repo_privilege(
            self.username, self.repo_base, repo, 'USAGE')
        if not res:
            raise PermissionDenied(
                'Access denied. Missing required privileges')

        # get the relevant cards
        cards = Card.objects.all().filter(
            repo_base=self.repo_base, repo_name=repo)
        cards = [c.card_name for c in cards]
        return cards

    def list_collaborators(self, repo):
        superuser_con = DataHubConnection(
            user=settings.DATABASES['default']['USER'],
            password=settings.DATABASES['default']['USER'],
            repo_base=self.repo_base)
        return superuser_con.list_collaborators(repo=repo)

    def save_file(self, repo, data_file):
        res = DataHubManager.has_repo_privilege(
            self.username, self.repo_base, repo, 'USAGE')
        if not res:
            raise PermissionDenied(
                'Access denied. Missing required privileges')

        DataHubManager.create_user_data_folder(self.repo_base, repo)

        file_name = clean_file_name(data_file.name)
        file_path = user_data_path(self.repo_base, repo, file_name)
        with open(file_path, 'wb+') as destination:
            for chunk in data_file.chunks():
                destination.write(chunk)

    def delete_file(self, repo, file_name):
        res = DataHubManager.has_repo_privilege(
            self.username, self.repo_base, repo, 'USAGE')

        if not res:
            raise PermissionDenied(
                'Access denied. Missing required privileges.')

        file_path = user_data_path(self.repo_base, repo, file_name)
        os.remove(file_path)

    def get_file(self, repo, file_name):
        res = DataHubManager.has_repo_privilege(
            self.username, self.repo_base, repo, 'USAGE')
        if not res:
            raise PermissionDenied(
                'Access denied. Missing required privileges.')

        file_path = user_data_path(self.repo_base, repo, file_name)
        file = open(file_path).read()
        return file

    def get_card(self, repo, card_name):
        '''
        used to get cards. This goes through manage.py because, it requires
        a check that the user actually has repo access.
        '''
        res = DataHubManager.has_repo_privilege(
            self.username, self.repo_base, repo, 'USAGE')
        if not res:
            raise PermissionDenied(
                'Access denied. Missing required privileges.')

        card = Card.objects.get(
            repo_base=self.repo_base, repo_name=repo, card_name=card_name)

        return card

    def create_card(self, repo, query, card_name):
        # to create a card, the user must be able to successfully execute
        # the query from their own database user.
        try:
            self.execute_sql(query)
        except Exception:
            raise PermissionDenied(
                'Either missing required privileges or bad query')

        card, created = Card.objects.get_or_create(
            repo_base=self.repo_base, repo_name=repo,
            card_name=card_name, query=query)

        return card

    def export_card(self, repo, card_name, file_format='CSV'):
        card = Card.objects.get(repo_base=self.repo_base,
                                repo_name=repo, card_name=card_name)
        query = card.query

        # to export a card, the user must be able to successfully execute
        # the query from their own database user.
        try:
            self.execute_sql(query)
        except Exception:
            raise PermissionDenied(
                'Either missing required privileges or bad query')

        # check that they really do have permissions on the repo base.
        # This is a bit paranoid, but only because I don't like giving users
        # superuser privileges
        res = DataHubManager.has_repo_privilege(
            self.username, self.repo_base, repo, 'USAGE')
        if not res:
            raise PermissionDenied(
                'Access denied. Missing required privileges.')

        # create the repo if it doesn't already exist
        DataHubManager.create_user_data_folder(self.repo_base, repo)

        file_name = clean_file_name(card_name)
        file_path = user_data_path(
            self.repo_base, repo, file_name, file_format)
        DataHubManager.export_query(repo_base=self.repo_base, query=query,
                                    file_path=file_path,
                                    file_format=file_format)

    def delete_card(self, repo, card_name):
        res = DataHubManager.has_repo_privilege(
            self.username, self.repo_base, repo, 'USAGE')
        if not res:
            raise PermissionDenied(
                'Access denied. Missing required privileges.')

        card = Card.objects.get(repo_base=self.repo_base,
                                repo_name=repo, card_name=card_name)
        return card.delete()

    def limit_and_offset_select_query(self, query, limit, offset):
        """
        Modifies select queries, adding limits and offsets.

        Used primarily for pagination
        """
        return self.user_con.limit_and_offset_select_query(
            query=query, limit=limit, offset=offset)

    def paginate_query(self, query, current_page, rows_per_page):
        """
        Set variables for query pagination, limiting query statement
        to just the section of the table that will be displayed
        """
        explanation = self.explain_query(query)

        num_rows = explanation['num_rows']
        time_cost = explanation['time_cost']
        byte_width = explanation['byte_width']
        total_pages = 1 + (num_rows / rows_per_page)

        # set first page that a user can navigate to
        start_page = current_page - 5
        if start_page < 1:
            start_page = 1

        # set the last page that a user can navigate to
        end_page = start_page + 10
        if end_page > total_pages:
            end_page = total_pages

        # set the offset
        offset = (current_page - 1) * rows_per_page

        # add limit and offset for select queries
        res = self.limit_and_offset_select_query(
            query=query, limit=rows_per_page, offset=offset)
        select_query = res['select_query']
        query = res['query']

        # actually make the query
        column_names = None  # top columns
        rows = None  # in tuple form

        res = self.execute_sql(query)

        # determine the column_names and rows
        if select_query or res['row_count'] > 0:  # normal case
            column_names = [field['name'] for field in res['fields']]
            rows = res['tuples']
        else:  # query just returned a bool
            column_names = ['status']
            rows = [['success' if res['status'] else res['error']]]

        result = {
                'num_rows': num_rows,
                'time_cost': time_cost,
                'byte_width': byte_width,
                'total_pages': total_pages,
                'start_page': start_page,
                'end_page': end_page,
                'column_names': column_names,
                'rows': rows,
                'select_query': select_query
        }

        return result

    def select_table_query(self, repo, table):
        """
        Return a database query for selecting the table.

        Necessary for keeping sq/nosql queries out of views.
        """
        return self.user_con.select_table_query(
            repo_base=self.repo_base, repo=repo, table=table)

    '''
    Static methods that don't require permissions
    '''

    @staticmethod
    def create_user_data_folder(repo_base, repo=''):
        """
        Creates a user data folder for the given user.

        Optionally accepts a specific repo's folder to create.
        Fails silently if the folder already exists.
        Returns the deleted path.
        """
        repo_dir = os.path.abspath(
            os.path.join(os.sep, 'user_data', repo_base, repo))
        try:
            os.makedirs(repo_dir)
        except OSError as e:
            if e.errno != errno.EEXIST:
                raise
        return repo_dir

    @staticmethod
    def delete_user_data_folder(repo_base, repo=''):
        """
        Deletes a user data folder for the given user.

        Optionally accepts a specific repo's folder to delete.
        Fails silently if the folder does not exist.
        Returns the deleted path.
        """
        repo_dir = os.path.abspath(
            os.path.join(os.sep, 'user_data', repo_base, repo))
        try:
            rmtree(repo_dir)
        except OSError as e:
            if e.errno:
                pass
        return repo_dir

    @staticmethod
    def user_data_folder_exists(username):
        """Returns true if user has a folder in /user_data. False otherwise."""
        repo_dir = os.path.abspath(
            os.path.join(os.sep, 'user_data', username))
        return os.path.exists(repo_dir)

    '''
    The following methods run in superuser mode only
    '''

    @staticmethod
    def user_exists(username):
        superuser_con = DataHubConnection(
            user=settings.DATABASES['default']['USER'],
            password=settings.DATABASES['default']['USER'])
        return superuser_con.user_exists(username)

    @staticmethod
    def database_exists(db_name):
        superuser_con = DataHubConnection(
            user=settings.DATABASES['default']['USER'],
            password=settings.DATABASES['default']['USER'])
        return superuser_con.database_exists(db_name)

    ''' User/Role Management '''

    @staticmethod
    def create_user(username, password, create_db=True):
        """Creates a DB role, database, and data folder for a new user."""
        superuser_con = DataHubConnection(
            user=settings.DATABASES['default']['USER'],
            password=settings.DATABASES['default']['USER'])
        res = superuser_con.create_user(
            username=username, password=password, create_db=create_db)
        DataHubManager.create_user_data_folder(username)
        return res

    @staticmethod
    def remove_user(username, remove_db=True):
        if remove_db:
            DataHubManager.remove_database(username)

        all_db_list = DataHubManager.list_all_databases()
        for db in all_db_list:
            DataHubManager.drop_owned_by(username=username, repo_base=db)

        superuser_con = DataHubConnection(
            user=settings.DATABASES['default']['USER'],
            password=settings.DATABASES['default']['USER'])
<<<<<<< HEAD
        return superuser_con.remove_user(username=username)

    @staticmethod
    def drop_owned_by(username, repo_base):
        superuser_con = DataHubConnection(
            user=settings.DATABASES['default']['USER'],
            password=settings.DATABASES['default']['USER'],
            repo_base=repo_base)
        return superuser_con.drop_owned_by(username)
=======
        res = superuser_con.remove_user(username=username)
        return res
>>>>>>> 505c5508

    @staticmethod
    def list_all_users():
        superuser_con = DataHubConnection(
            user=settings.DATABASES['default']['USER'],
            password=settings.DATABASES['default']['USER'])
        return superuser_con.list_all_users()

    @staticmethod
    def list_all_databases():
        '''
        lists all user databases. Does not list some,
        like postgres, templates0, templates1, or datahub
        '''
        superuser_con = DataHubConnection(
            user=settings.DATABASES['default']['USER'],
            password=settings.DATABASES['default']['USER'])
        return superuser_con.list_all_databases()

    @staticmethod
    def remove_database(repo_name, revoke_collaborators=True):
        DataHubManager.delete_user_data_folder(repo_name)
        superuser_con = DataHubConnection(
            user=settings.DATABASES['default']['USER'],
            password=settings.DATABASES['default']['USER'])
        return superuser_con.remove_database(repo_name, revoke_collaborators)

    @staticmethod
    def change_password(username, password):
        superuser_con = DataHubConnection(
            user=settings.DATABASES['default']['USER'],
            password=settings.DATABASES['default']['USER'])
        return superuser_con.change_password(username=username,
                                             password=password)

    ''' Import/Export Files '''

    @staticmethod
    def import_file(username, repo_base, repo, table, file_name,
                    file_format='CSV', delimiter=',', header=True,
                    encoding='ISO-8859-1', quote_character='"'):
        # check for permissions
        delimiter = delimiter.decode('string_escape')

        res = DataHubManager.has_repo_privilege(
            username, repo_base, repo, 'CREATE')
        if not res:
            raise PermissionDenied(
                'Access denied. Missing required privileges.')

        # prepare some variables
        file_path = user_data_path(repo_base, repo, file_name)
        table_name, _ = os.path.splitext(file_name)
        table_name = clean_str(table_name, 'table')
        dh_table_name = '%s.%s.%s' % (repo_base, repo, table_name)

        # open the file
        f = codecs.open(file_path, 'r', 'ISO-8859-1')
        data = csv.reader(f, delimiter=delimiter)

        # create a table for the data
        cells = data.next()
        columns = [clean_str(str(i), 'col') for i in range(0, len(cells))]
        if header:
            columns = map(lambda x: clean_str(x, 'col'), cells)
        columns = rename_duplicates(columns)

        query = 'CREATE TABLE %s (%s text' % (dh_table_name, columns[0])
        for column in columns[1:len(columns)]:
            query += ', %s %s' % (column, 'text')
        query += ')'

        manager = DataHubManager(user=username, repo_base=repo_base)
        manager.execute_sql(query=query)

        # populate the newly created table with data from the csv
        superuser_con = DataHubConnection(
            user=settings.DATABASES['default']['USER'],
            password=settings.DATABASES['default']['USER'],
            repo_base=repo_base)
        return superuser_con.import_file(
            table_name=dh_table_name,
            file_path=file_path,
            file_format=file_format,
            delimiter=delimiter,
            header=header,
            encoding=encoding,
            quote_character=quote_character)

    @staticmethod
    def export_table(username, repo_base, repo, table, file_format='CSV',
                     delimiter=',', header=True):
        """
        Export a table to a CSV file in the same repo.

        Only superusers can execute the copy command, so this function
        passes the username, and verifies user's permissions.
        """
        # check for permissions
        res = DataHubManager.has_repo_privilege(
            username, repo_base, repo, 'CREATE')
        if not res:
            raise PermissionDenied(
                'Access denied. Missing required privileges.')

        # make the base_repo and repo's folder, if they don't already exist
        DataHubManager.create_user_data_folder(repo_base, repo)

        # define the file path for the new table
        file_name = clean_file_name(table)
        file_path = user_data_path(repo_base, repo, file_name, file_format)

        # format the full table name
        long_table_name = '%s.%s.%s' % (repo_base, repo, table)

        # pass arguments to the connector
        superuser_con = DataHubConnection(
            user=settings.DATABASES['default']['USER'],
            password=settings.DATABASES['default']['USER'],
            repo_base=repo_base)
        return superuser_con.export_table(
            table_name=long_table_name,
            file_path=file_path,
            file_format=file_format,
            delimiter=delimiter,
            header=header)

    @staticmethod
    def export_query(repo_base, query, file_path, file_format='CSV',
                     delimiter=',', header=True):
        superuser_con = DataHubConnection(
            user=settings.DATABASES['default']['USER'],
            password=settings.DATABASES['default']['USER'],
            repo_base=repo_base)
        return superuser_con.export_query(
            query=query,
            file_path=file_path,
            file_format=file_format,
            delimiter=delimiter,
            header=header)

    ''' Access Privilege Checks '''

    @staticmethod
    def has_base_privilege(login, repo_base, privilege):
        superuser_con = DataHubConnection(
            user=settings.DATABASES['default']['USER'],
            password=settings.DATABASES['default']['USER'],
            repo_base=repo_base)
        return superuser_con.has_base_privilege(
            login=login, privilege=privilege)

    @staticmethod
    def has_repo_privilege(login, repo_base, repo, privilege):
        superuser_con = DataHubConnection(
            user=settings.DATABASES['default']['USER'],
            password=settings.DATABASES['default']['USER'],
            repo_base=repo_base)
        return superuser_con.has_repo_privilege(
            login=login, repo=repo, privilege=privilege)

    @staticmethod
    def has_table_privilege(login, repo_base, table, privilege):
        superuser_con = DataHubConnection(
            user=settings.DATABASES['default']['USER'],
            password=settings.DATABASES['default']['USER'],
            repo_base=repo_base)
        return superuser_con.has_table_privilege(
            login=login, table=table, privilege=privilege)

    @staticmethod
    def has_column_privilege(login, repo_base, table, column, privilege):
        superuser_con = DataHubConnection(
            user=settings.DATABASES['default']['USER'],
            password=settings.DATABASES['default']['USER'],
            repo_base=repo_base)
        return superuser_con.has_column_privilege(login=login,
                                                  table=table,
                                                  column=column,
                                                  privilege=privilege)


class PermissionDenied(Exception):
    def __init__(self, *args, **kwargs):
        Exception.__init__(self, *args, **kwargs)


def user_data_path(repo_base, repo=None, file_name=None, file_format=None):
    """
    Returns an absolute path to a file or repo in a user's data folder.

    user_data_path('foo') => '/user_data/foo'
    user_data_path('foo', repo='bar') => '/user_data/foo/bar'
    user_data_path('foo', repo='bar', file_name='baz')
        => '/user_data/foo/bar/baz'
    """
    if file_name and not repo:
        raise ValueError('Must pass in repo when providing file_name.')
    parts = [repo_base, repo, file_name]
    for p in parts:
        if (isinstance(p, six.string_types) and
                (len(p) == 0 or p.startswith('.'))):
            raise ValueError('Invalid path component.')
    parts = [repo_base, repo or '', file_name or '']
    path = os.path.abspath(os.path.join(os.sep, 'user_data', *parts))

    if file_format:
        if re.match('[^0-9a-zA-Z_-]', file_format):
            raise ValueError('Invalid file format specified.')
        path = '%s.%s' % (path, file_format)

    return path


def clean_file_name(text):
    # remove leading periods
    return re.sub('^\.+', '', text)


def clean_str(text, prefix):
    string = text.strip().lower()

    # replace whitespace with '_'
    string = re.sub(' ', '_', string)

    # remove invalid characters
    string = re.sub('[^0-9a-zA-Z_]', '', string)

    # remove leading characters until a letter or underscore
    string = re.sub('^[^a-zA-Z_]+', '', string)

    if string == '':
        return clean_str(prefix + text, '')

    return string


def rename_duplicates(columns):
    columns = [c.lower() for c in columns]
    new_columns = []
    col_idx = {c: 1 for c in columns}

    for c in columns:
        if columns.count(c) == 1:
            new_columns.append(c)
        else:
            # add a suffix
            new_columns.append(c + str(col_idx[c]))
            col_idx[c] += 1

    return new_columns<|MERGE_RESOLUTION|>--- conflicted
+++ resolved
@@ -405,7 +405,6 @@
         superuser_con = DataHubConnection(
             user=settings.DATABASES['default']['USER'],
             password=settings.DATABASES['default']['USER'])
-<<<<<<< HEAD
         return superuser_con.remove_user(username=username)
 
     @staticmethod
@@ -415,10 +414,6 @@
             password=settings.DATABASES['default']['USER'],
             repo_base=repo_base)
         return superuser_con.drop_owned_by(username)
-=======
-        res = superuser_con.remove_user(username=username)
-        return res
->>>>>>> 505c5508
 
     @staticmethod
     def list_all_users():
