--- conflicted
+++ resolved
@@ -11,10 +11,7 @@
 
 from config import settings
 from core.db.connection import DataHubConnection
-<<<<<<< HEAD
-=======
 from core.db.errors import PermissionDenied
->>>>>>> d048bf00
 from inventory.models import App, Card, Collaborator, DataHubLegacyUser
 
 os.environ.setdefault("DJANGO_SETTINGS_MODULE", "config.settings")
@@ -137,26 +134,6 @@
 
         return success
 
-<<<<<<< HEAD
-    def list_collaborator_repos(self, override_user=None):
-        """
-        Lists repositories that the current user has been granted permission
-        to access. If override_user is passed, logged in user is replaced with
-        override_user.
-
-        A common case for passing override_user is when finding repos that
-        are shared with the public user.
-
-        Note that this method relies on the Collaborators django model. If a
-        user bypasses DataHub's api, and grants permissions via the database,
-        collaborator repos will not show.
-        """
-        user = None
-        if override_user:
-            user = User.objects.get(username=override_user)
-        else:
-            user = User.objects.get(username=self.username)
-=======
     def list_collaborator_repos(self):
         """
         Lists repos to which the current user has been granted access.
@@ -172,7 +149,6 @@
         Should never fail or raise any exceptions.
         """
         user = User.objects.get(username=self.username)
->>>>>>> d048bf00
 
         return Collaborator.objects.filter(user=user)
 
@@ -248,8 +224,6 @@
         return self.user_con.describe_table(repo, table, detail)
 
     def list_table_permissions(self, repo, table):
-<<<<<<< HEAD
-=======
         """
         Lists the current user's permissions on a table.
 
@@ -262,7 +236,6 @@
             raise ValueError("repo cannot be empty.")
         if table.strip() in ['', None]:
             raise ValueError("table cannot be empty.")
->>>>>>> d048bf00
         return self.user_con.list_table_permissions(repo, table)
 
     def create_view(self, repo, view, sql):
@@ -376,8 +349,6 @@
           e.g. ['SELECT', 'UPDATE', 'INSERT']
         - file_privileges must be an array of file privileges.
           e.g. ['read', 'write']
-<<<<<<< HEAD
-=======
 
         Returns True on success.
 
@@ -386,7 +357,6 @@
         Raises LookupError if repo does not exist.
         Raises User.DoesNotExist if collaborator does not exist.
         Raises PermissionDenied on insufficient permissions.
->>>>>>> d048bf00
         """
         # Usage is probably not the right check, but neither is CREATE.
         # The trouble is that roles INHERIT permissions from one another
@@ -395,17 +365,8 @@
         # permission to another without actually doing it.
         # For now, we limit adding_collaborators to the actual owner, who has
         # create privileges
-<<<<<<< HEAD
-        res = DataHubManager.has_repo_db_privilege(
-            self.username, self.repo_base, repo, 'CREATE')
-
-        if not res:
-            raise PermissionDenied(
-                'Access denied. Missing required privileges')
-=======
         DataHubManager.has_repo_db_privilege(
             self.username, self.repo_base, repo, 'CREATE')
->>>>>>> d048bf00
 
         # you can't add yourself as a collaborator
         if self.username == collaborator:
@@ -444,11 +405,7 @@
                 user=user, repo_name=repo, repo_base=self.repo_base)
 
         # convert privileges list to string and save the object
-<<<<<<< HEAD
-        db_privilege_str = ', '.join(db_privileges)
-=======
         db_privilege_str = ', '.join(db_privileges).upper()
->>>>>>> d048bf00
         file_privilege_str = ', '.join(file_privileges).lower()
 
         collaborator_obj.permission = db_privilege_str
@@ -510,16 +467,8 @@
         names.
         """
         # check for permissions
-<<<<<<< HEAD
-        res = DataHubManager.has_repo_file_privilege(
-            self.username, self.repo_base, repo, 'read')
-        if not res:
-            raise PermissionDenied(
-                'Access denied. Missing required privileges')
-=======
         DataHubManager.has_repo_file_privilege(
             self.username, self.repo_base, repo, 'read')
->>>>>>> d048bf00
 
         # make a directory for files, if it doesn't already exist
         repo_dir = DataHubManager.create_user_data_folder(self.repo_base, repo)
@@ -537,16 +486,8 @@
         names.
         """
         # check for permission
-<<<<<<< HEAD
-        res = DataHubManager.has_repo_file_privilege(
-            self.username, self.repo_base, repo, 'read')
-        if not res:
-            raise PermissionDenied(
-                'Access denied. Missing required privileges')
-=======
         DataHubManager.has_repo_file_privilege(
             self.username, self.repo_base, repo, 'read')
->>>>>>> d048bf00
 
         # get the relevant cards
         cards = Card.objects.all().filter(
@@ -572,13 +513,6 @@
             db_collabs = conn.list_collaborators(repo=repo)
 
         # merge it with the datahub collaborator model permissions
-<<<<<<< HEAD
-        dh_collabs = Collaborator.objects.all()
-        for dh_collab in dh_collabs:
-            for db_collab in db_collabs:
-                if dh_collab.user.username == db_collab['username']:
-                    db_collab['file_permissions'] = dh_collab.file_permission
-=======
         usernames = (db_collab['username'] for db_collab in db_collabs)
         dh_collabs = Collaborator.objects.filter(user__username__in=usernames,
                                                  repo_base=self.repo_base,
@@ -588,18 +522,10 @@
                 (dh_collab.file_permission for dh_collab in dh_collabs
                     if dh_collab.user.username == db_collab['username']),
                 '')
->>>>>>> d048bf00
 
         return db_collabs
 
     def save_file(self, repo, data_file):
-<<<<<<< HEAD
-        res = DataHubManager.has_repo_file_privilege(
-            self.username, self.repo_base, repo, 'write')
-        if not res:
-            raise PermissionDenied(
-                'Access denied. Missing required privileges')
-=======
         """
         Saves a file to a repo.
 
@@ -607,7 +533,6 @@
         """
         DataHubManager.has_repo_file_privilege(
             self.username, self.repo_base, repo, 'write')
->>>>>>> d048bf00
 
         DataHubManager.create_user_data_folder(self.repo_base, repo)
 
@@ -618,13 +543,8 @@
                 destination.write(chunk)
 
     def delete_file(self, repo, file_name):
-<<<<<<< HEAD
-        res = DataHubManager.has_repo_file_privilege(
-            self.username, self.repo_base, repo, 'write')
-=======
         """
         Deletes a file from a repo.
->>>>>>> d048bf00
 
         Raises PermissionDenied on insufficient privileges.
         """
@@ -635,13 +555,6 @@
         os.remove(file_path)
 
     def get_file(self, repo, file_name):
-<<<<<<< HEAD
-        res = DataHubManager.has_repo_file_privilege(
-            self.username, self.repo_base, repo, 'read')
-        if not res:
-            raise PermissionDenied(
-                'Access denied. Missing required privileges.')
-=======
         """
         Gets the contents of a file in a repo.
 
@@ -649,24 +562,11 @@
         """
         DataHubManager.has_repo_file_privilege(
             self.username, self.repo_base, repo, 'read')
->>>>>>> d048bf00
 
         file_path = user_data_path(self.repo_base, repo, file_name)
         file = open(file_path).read()
         return file
 
-<<<<<<< HEAD
-    def update_card(self, repo, card_name, new_query=None,
-                    new_name=None, public=None):
-        """
-        Updates cards with new name/query/public variables
-        """
-        res = DataHubManager.has_repo_file_privilege(
-            self.username, self.repo_base, repo, 'write')
-        if not res:
-            raise PermissionDenied(
-                'Access denied. Missing required privileges.')
-=======
     def export_table(self, repo, table, file_format='CSV',
                      delimiter=',', header=True):
         """
@@ -757,7 +657,6 @@
         """
         DataHubManager.has_repo_file_privilege(
             self.username, self.repo_base, repo, 'write')
->>>>>>> d048bf00
 
         card = Card.objects.get(
             repo_base=self.repo_base, repo_name=repo, card_name=card_name)
@@ -771,10 +670,6 @@
                     'Either missing required privileges or bad query')
             card.query = new_query
         if new_name is not None:
-<<<<<<< HEAD
-            card.card_name = new_name
-        if public is not None:
-=======
             if len(new_name) < 1:
                 raise ValueError("new_name must be longer than zero "
                                  "characters")
@@ -782,7 +677,6 @@
         if public is not None:
             if type(public) is not bool:
                 raise TypeError("public must be of type bool")
->>>>>>> d048bf00
             card.public = public
 
         card.save()
@@ -794,15 +688,6 @@
 
         Raises PermissionDenied on insufficient privileges.
         """
-<<<<<<< HEAD
-        card = Card.objects.get(
-            repo_base=self.repo_base, repo_name=repo, card_name=card_name)
-        res = DataHubManager.has_repo_file_privilege(
-            self.username, self.repo_base, repo, 'read')
-        if not (res or card.public):
-            raise PermissionDenied(
-                'Access denied. Missing required privileges.')
-=======
         # This goes through manage.py because, it requires a check that the
         # user actually has repo access.
         card = Card.objects.get(
@@ -810,7 +695,6 @@
         if not card.public:
             DataHubManager.has_repo_file_privilege(
                 self.username, self.repo_base, repo, 'read')
->>>>>>> d048bf00
 
         card = Card.objects.get(
             repo_base=self.repo_base, repo_name=repo, card_name=card_name)
@@ -866,20 +750,7 @@
             raise PermissionDenied(
                 'Either missing required privileges or bad query')
 
-<<<<<<< HEAD
-        # check that they really do have permissions on the repo base.
-        # This is a bit paranoid, but only because I don't like giving users
-        # superuser privileges
-        res = DataHubManager.has_repo_file_privilege(
-            self.username, self.repo_base, repo, 'write')
-        if not res:
-            raise PermissionDenied(
-                'Access denied. Missing required privileges.')
-
-        # create the repo if it doesn't already exist
-=======
         # create the user data folder if it doesn't already exist
->>>>>>> d048bf00
         DataHubManager.create_user_data_folder(self.repo_base, repo)
 
         file_name = clean_file_name(card_name)
@@ -891,13 +762,6 @@
                                    file_format=file_format)
 
     def delete_card(self, repo, card_name):
-<<<<<<< HEAD
-        res = DataHubManager.has_repo_file_privilege(
-            self.username, self.repo_base, repo, 'write')
-        if not res:
-            raise PermissionDenied(
-                'Access denied. Missing required privileges.')
-=======
         """
         Deletes a card from a repo.
 
@@ -906,7 +770,6 @@
         """
         DataHubManager.has_repo_file_privilege(
             self.username, self.repo_base, repo, 'write')
->>>>>>> d048bf00
 
         card = Card.objects.get(repo_base=self.repo_base,
                                 repo_name=repo, card_name=card_name)
@@ -1042,12 +905,7 @@
         """
         Lists repositories that are accessible by the dh_public user.
         """
-<<<<<<< HEAD
-        user = User.objects.get(username=settings.PUBLIC_ROLE)
-        return Collaborator.objects.filter(user=user)
-=======
         return Collaborator.objects.filter(user__username=settings.PUBLIC_ROLE)
->>>>>>> d048bf00
 
     """
     The following methods run in superuser mode only
@@ -1078,16 +936,9 @@
 
     @staticmethod
     def create_user_database(username):
-<<<<<<< HEAD
-        """ create just the database for a user """
-        with _superuser_connection() as conn:
-            res = conn.create_user_database(username=username)
-            DataHubManager.create_user_data_folder(username)
-=======
         """Creates the database and data folder for a user."""
         with _superuser_connection() as conn:
             res = conn.create_user_database(username=username)
->>>>>>> d048bf00
         return res
 
     @staticmethod
@@ -1208,11 +1059,7 @@
         # check for permissions
         delimiter = delimiter.decode('string_escape')
 
-<<<<<<< HEAD
-        res = DataHubManager.has_repo_db_privilege(
-=======
         DataHubManager.has_repo_db_privilege(
->>>>>>> d048bf00
             username, repo_base, repo, 'CREATE')
 
         # prepare some variables
@@ -1252,103 +1099,6 @@
                 quote_character=quote_character)
         return result
 
-<<<<<<< HEAD
-    @staticmethod
-    def export_table(username, repo_base, repo, table, file_format='CSV',
-                     delimiter=',', header=True):
-        """
-        Export a table to a CSV file in the same repo.
-
-        Only superusers can execute the copy command, so this function
-        passes the username, and verifies user's permissions.
-        """
-        # clean up names:
-        repo_base = clean_str(repo_base, '')
-        repo = clean_str(repo, '')
-        table = clean_str(table, '')
-
-        # check for permissions
-        res = DataHubManager.has_repo_db_privilege(
-            username, repo_base, repo, 'CREATE')
-        if not res:
-            raise PermissionDenied(
-                'Access denied. Missing required privileges.')
-
-        # make the base_repo and repo's folder, if they don't already exist
-        DataHubManager.create_user_data_folder(repo_base, repo)
-
-        # define the file path for the new table
-        file_name = clean_file_name(table)
-        file_path = user_data_path(repo_base, repo, file_name, file_format)
-
-        # format the full table name
-        long_table_name = '%s.%s.%s' % (repo_base, repo, table)
-
-        # pass arguments to the connector
-        with _superuser_connection(repo_base) as conn:
-            result = conn.export_table(
-                table_name=long_table_name,
-                file_path=file_path,
-                file_format=file_format,
-                delimiter=delimiter,
-                header=header)
-        return result
-
-    @staticmethod
-    def export_view(username, repo_base, repo, view, file_format='CSV',
-                    delimiter=',', header=True):
-        """
-        Export a view to a CSV file in the same repo.
-
-        Only superusers can execute the copy command, so this function
-        passes the username, and verifies user's permissions.
-        """
-        # clean up names:
-        repo_base = clean_str(repo_base, '')
-        repo = clean_str(repo, '')
-        view = clean_str(view, '')
-
-        # check for permissions
-        res = DataHubManager.has_repo_db_privilege(
-            username, repo_base, repo, 'CREATE')
-        if not res:
-            raise PermissionDenied(
-                'Access denied. Missing required privileges.')
-
-        # make the base_repo and repo's folder, if they don't already exist
-        DataHubManager.create_user_data_folder(repo_base, repo)
-
-        # define the file path for the new view
-        file_name = clean_file_name(view)
-        file_path = user_data_path(repo_base, repo, file_name, file_format)
-
-        # format the full view name
-        long_view_name = '%s.%s.%s' % (repo_base, repo, view)
-
-        # pass arguments to the connector
-        with _superuser_connection(repo_base) as conn:
-            result = conn.export_view(
-                view_name=long_view_name,
-                file_path=file_path,
-                file_format=file_format,
-                delimiter=delimiter,
-                header=header)
-        return result
-
-    @staticmethod
-    def export_query(repo_base, query, file_path, file_format='CSV',
-                     delimiter=',', header=True):
-        with _superuser_connection(repo_base) as conn:
-            result = conn.export_query(
-                query=query,
-                file_path=file_path,
-                file_format=file_format,
-                delimiter=delimiter,
-                header=header)
-        return result
-
-=======
->>>>>>> d048bf00
     """ Access Privilege Checks """
 
     @staticmethod
@@ -1361,19 +1111,11 @@
     @staticmethod
     def has_repo_db_privilege(login, repo_base, repo, privilege):
         """
-<<<<<<< HEAD
-        Returns a bool describing whether the bool user has the DATABASE
-        privilege passed in the argument. (i.e. Usage)
-
-        Relies on database role management, so this is a pretty straightforward
-        call
-=======
         Raises PermissonDenied if user does not have the DATABASE privilege
         passed in the argument, e.g. 'USAGE'.
 
         Relies on database role management, so this is a pretty straightforward
         call.
->>>>>>> d048bf00
         """
         repo = repo.lower()
         repo_base = repo_base.lower()
@@ -1409,52 +1151,8 @@
             raise PermissionDenied()
 
     @staticmethod
-    def has_repo_file_privilege(login, repo_base, repo, privilege):
-        """
-        Returns a bool describing whether or not a user has the FILE privilege
-        passed in the argument. (i.e. 'read')
-
-        """
-        repo = repo.lower()
-        repo_base = repo_base.lower()
-
-        # users always have privileges for their own files
-        if login == repo_base:
-            return True
-
-        # get the collaborator objets for that repo and repo base
-        collaborators = Collaborator.objects.filter(
-            repo_base=repo_base, repo_name=repo)
-
-        # assign the public and default users
-        public_user = User.objects.get(username=settings.PUBLIC_ROLE)
-        default_user = User.objects.get(username=login)
-
-        # iterate through the collaboratr objects. If the public/default
-        # user have the privileges passed, return true
-        # The anonymous user is never explicitly shared with, so we don't need
-        # to check for that.
-        for collaborator in collaborators:
-            collab_permissions = collaborator.file_permission
-            collab_user = collaborator.user
-
-            if (collab_user == public_user and
-                    privilege in collab_permissions):
-                return True
-            if (collab_user == default_user and
-                    privilege in collab_permissions):
-                return True
-
-        # default to returning false
-        return False
-
-    @staticmethod
     def has_table_privilege(login, repo_base, table, privilege):
-<<<<<<< HEAD
-        """ a straightforward call to the DB, since it manages this """
-=======
         # a straightforward call to the DB, since it manages this
->>>>>>> d048bf00
         with _superuser_connection(repo_base) as conn:
             result = conn.has_table_privilege(
                 login=login, table=table, privilege=privilege)
@@ -1462,11 +1160,7 @@
 
     @staticmethod
     def has_column_privilege(login, repo_base, table, column, privilege):
-<<<<<<< HEAD
-        """ a straightforward call to the DB, since it manages this """
-=======
         # a straightforward call to the DB, since it manages this
->>>>>>> d048bf00
         with _superuser_connection(repo_base) as conn:
             result = conn.has_column_privilege(login=login,
                                                table=table,
