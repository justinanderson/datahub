<<<<<<< HEAD
from mock import patch, MagicMock
=======
from mock import Mock, \
                 patch, \
                 mock_open
>>>>>>> d048bf00
import itertools

from django.test import TestCase

from config.settings import PUBLIC_ROLE
from core.db.backend.pg import connection_pools, \
                               _pool_for_credentials, \
                               PGBackend


class MockingMixin(object):
    """A mixin for mock helper methods"""

    def create_patch(self, name, **kwargs):
        """
        Returns a started patch which stops itself on test cleanup.

        Any kwargs pass directly into patch().
        """
        patcher = patch(name, **kwargs)
        thing = patcher.start()
        self.addCleanup(patcher.stop)
        return thing


class PoolHelperFunctions(MockingMixin, TestCase):
    """Tests helper functions in pg.py, but not in the PGBackend class."""

    def setUp(self):
        self.mock_ThreadedConnectionPool = self.create_patch(
            'core.db.backend.pg.ThreadedConnectionPool')

    def test_pool_for_credentials(self):
        n = len(connection_pools)
        _pool_for_credentials('foo', 'password', 'repo_base')
        self.assertEqual(len(connection_pools), n + 1)
        _pool_for_credentials('bar', 'password', 'repo_base',
                              create_if_missing=True)
        self.assertEqual(len(connection_pools), n + 2)
        _pool_for_credentials('baz', 'password', 'repo_base',
                              create_if_missing=False)
        self.assertEqual(len(connection_pools), n + 2)
        _pool_for_credentials('bar', 'wordpass', 'repo_base')
        self.assertEqual(len(connection_pools), n + 3)

    # psycopg2 doesn't expose any good way to test that close_all_connections
    # works. You can't ask for the list of existing connections and check that
    # they're closed.
    # def test_close_all_connections(self):


class PGBackendHelperMethods(MockingMixin, TestCase):
    """Tests connections, validation and execution methods in PGBackend."""

    def setUp(self):
        # some words to test out
        self.good_nouns = ['good', 'good_noun', 'goodNoun', 'good1']

        # some words that should throw validation errors
        self.bad_nouns = ['_foo', 'foo_', '-foo', 'foo-', 'foo bar', '1foo',
                          'injection;attack', ';injection', 'injection;',
                          ]

        self.username = "username"
        self.password = "password"

        # mock connection pools so nothing gets a real db connection
        self.mock_pool_for_cred = self.create_patch(
            'core.db.backend.pg._pool_for_credentials')

        # mock open connection, only to check if it ever gets called directly
        self.mock_connect = self.create_patch(
            'core.db.backend.pg.psycopg2.connect')

        # open mocked connection
        self.backend = PGBackend(self.username,
                                 self.password,
                                 repo_base=self.username)

    def tearDown(self):
        # Make sure connections are only ever acquired via pools
        self.assertFalse(self.mock_connect.called)

    def test_check_for_injections(self):
        """Tests validation against some sql injection attacks."""
        for noun in self.bad_nouns:
            with self.assertRaises(ValueError):
                self.backend._check_for_injections(noun)

        for noun in self.good_nouns:
            try:
                self.backend._check_for_injections(noun)
            except ValueError:
                self.fail('check_for_injections failed to verify a good name')

    def test_check_open_connections(self):
        mock_get_conn = self.mock_pool_for_cred.return_value.getconn
        mock_set_isol_level = mock_get_conn.return_value.set_isolation_level

        self.assertTrue(self.mock_pool_for_cred.called)
        self.assertTrue(mock_get_conn.called)
        self.assertTrue(mock_set_isol_level.called)

    def test_execute_sql_strips_queries(self):
        query = ' This query needs stripping; '
        params = ('param1', 'param2')

        mock_cursor = self.backend.connection.cursor
        mock_execute = mock_cursor.return_value.execute
        mock_cursor.return_value.fetchall.return_value = 'sometuples'
        mock_cursor.return_value.rowcount = 1000

        mock_query_rewriter = MagicMock()
        mock_query_rewriter.apply_row_level_security.side_effect = lambda x: x
        self.backend.query_rewriter = mock_query_rewriter

        res = self.backend.execute_sql(query, params)

        self.assertTrue(mock_query_rewriter.apply_row_level_security.called)
        self.assertTrue(mock_cursor.called)
        self.assertTrue(mock_execute.called)

        self.assertEqual(res['tuples'], 'sometuples')
        self.assertEqual(res['status'], True)
        self.assertEqual(res['row_count'], 1000)


class SchemaListCreateDeleteShare(MockingMixin, TestCase):
    """
    Tests that items reach the execute_sql method in pg.py.

    Does not test execute_sql itself.
    """

    def setUp(self):
        # some words to test out
        self.good_nouns = ['good', 'good_noun', 'good-noun']
        # some words that shoudl throw validation errors
        self.bad_nouns = ['_foo', 'foo_', '-foo', 'foo-', 'foo bar',
                          'injection;attack', ';injection', 'injection;',
                          ]

        self.username = "username"
        self.password = "p4 sS_W&*^;0Rd$_"

        # mock the execute_sql function
        self.mock_execute_sql = self.create_patch(
            'core.db.backend.pg.PGBackend.execute_sql')
        self.mock_execute_sql.return_value = True

        # mock the is_valid_noun_name, which checks for injection attacks
        self.mock_check_for_injections = self.create_patch(
            'core.db.backend.pg.PGBackend._check_for_injections')

        # mock open connection, or else it will try to
        # create a real db connection
        self.mock_open_connection = self.create_patch(
            'core.db.backend.pg.PGBackend.__open_connection__')

        # mock the psycopg2.extensions.AsIs - many of the pg.py methods use it
        # Its return value (side effect) is the call value
        self.mock_as_is = self.create_patch('core.db.backend.pg.AsIs')
        self.mock_as_is.side_effect = lambda x: x

        # create an instance of PGBackend
        self.backend = PGBackend(self.username,
                                 self.password,
                                 repo_base=self.username)

    def reset_mocks(self):
        # clears the mock call arguments and sets their call counts to 0
        self.mock_as_is.reset_mock()
        self.mock_execute_sql.reset_mock()
        self.mock_check_for_injections.reset_mock()

    def test_set_search_paths(self):
        path_query = 'set search_path to %s;'
        self.mock_execute_sql.return_value = {'status': True, 'row_count': -1,
                                              'tuples': [], 'fields': []}
        self.backend.set_search_paths(['foo', 'bar'])

        self.assertEqual(self.mock_check_for_injections.call_count, 2)
        self.assertEqual(self.mock_execute_sql.call_args[0][0], path_query)
        self.assertEqual(self.mock_execute_sql.call_args[0][1], ('foo, bar',))

    # testing externally called methods in PGBackend
    def test_create_repo(self):
        create_repo_sql = 'CREATE SCHEMA IF NOT EXISTS %s AUTHORIZATION %s'
        reponame = 'reponame'
        self.mock_execute_sql.return_value = {'status': True, 'row_count': -1,
                                              'tuples': [], 'fields': []}

        res = self.backend.create_repo(reponame)
        self.assertEqual(
            self.mock_execute_sql.call_args[0][0], create_repo_sql)
        self.assertEqual(
            self.mock_execute_sql.call_args[0][1][0], reponame)
        self.assertEqual(
            self.mock_execute_sql.call_args[0][1][1], self.username)

        self.assertTrue(self.mock_as_is.called)
        self.assertTrue(self.mock_check_for_injections.called)
        self.assertEqual(res, True)

    def test_list_repos(self):
        # the user is already logged in, so there's not much to be tested here
        # except that the arguments are passed correctly
        list_repo_sql = ('SELECT schema_name AS repo_name '
                         'FROM information_schema.schemata '
                         'WHERE schema_owner != %s')

        mock_settings = self.create_patch("core.db.backend.pg.settings")
        mock_settings.DATABASES = {'default': {'USER': 'postgres'}}

        self.mock_execute_sql.return_value = {
            'status': True, 'row_count': 1, 'tuples': [
                ('test_table',)],
            'fields': [{'type': 1043, 'name': 'table_name'}]}

        params = (mock_settings.DATABASES['default']['USER'],)
        res = self.backend.list_repos()
        self.assertEqual(
            self.mock_execute_sql.call_args[0][0], list_repo_sql)
        self.assertEqual(
            self.mock_execute_sql.call_args[0][1], params)

        self.assertEqual(res, ['test_table'])

    def test_rename_repo(self):
        alter_repo_sql = 'ALTER SCHEMA %s RENAME TO %s'
        self.mock_execute_sql.return_value = {
            'status': True, 'row_count': 1, 'tuples': [
                ('test_table',)],
            'fields': [{'type': 1043, 'name': 'table_name'}]}

        params = ('old_name', 'new_name')

        res = self.backend.rename_repo('old_name', 'new_name')
        self.assertEqual(res, True)
        self.assertEqual(
            self.mock_execute_sql.call_args[0][0], alter_repo_sql)
        self.assertEqual(
            self.mock_execute_sql.call_args[0][1], params)

        self.assertTrue(self.mock_execute_sql.called)
        self.assertEqual(self.mock_check_for_injections.call_count, 2)

    def test_delete_repo_happy_path_cascade(self):
        drop_schema_sql = 'DROP SCHEMA %s %s'
        repo_name = 'repo_name'
        self.mock_execute_sql.return_value = {'status': True, 'row_count': -1,
                                              'tuples': [], 'fields': []}

        res = self.backend.delete_repo(repo=repo_name, force=True)
        self.assertEqual(
            self.mock_execute_sql.call_args[0][0], drop_schema_sql)
        self.assertEqual(
            self.mock_execute_sql.call_args[0][1][0], repo_name)
        self.assertEqual(
            self.mock_execute_sql.call_args[0][1][1], 'CASCADE')
        self.assertTrue(self.mock_as_is.called)
        self.assertTrue(self.mock_check_for_injections)
        self.assertEqual(res, True)

    def test_delete_repo_no_cascade(self):
        drop_schema_sql = 'DROP SCHEMA %s %s'
        repo_name = 'repo_name'
        self.mock_execute_sql.return_value = {'status': True, 'row_count': -1,
                                              'tuples': [], 'fields': []}

        res = self.backend.delete_repo(repo=repo_name, force=False)
        self.assertEqual(
            self.mock_execute_sql.call_args[0][0], drop_schema_sql)
        self.assertEqual(
            self.mock_execute_sql.call_args[0][1][0], repo_name)
        self.assertEqual(
            self.mock_execute_sql.call_args[0][1][1], '')
        self.assertTrue(self.mock_as_is.called)
        self.assertTrue(self.mock_check_for_injections.called)
        self.assertEqual(res, True)

    def test_add_collaborator(self):
        privileges = ['SELECT', 'INSERT', 'UPDATE', 'DELETE', 'TRUNCATE',
                      'REFERENCES', 'TRIGGER', 'CREATE', 'CONNECT',
                      'TEMPORARY', 'EXECUTE', 'USAGE']

        add_collab_query = ('BEGIN;'
                            'GRANT USAGE ON SCHEMA %s TO %s;'
                            'GRANT %s ON ALL TABLES IN SCHEMA %s TO %s;'
                            'ALTER DEFAULT PRIVILEGES IN SCHEMA %s '
                            'GRANT %s ON TABLES TO %s;'
                            'COMMIT;'
                            )

        self.mock_execute_sql.return_value = {'status': True, 'row_count': -1,
                                              'tuples': [], 'fields': []}

        product = itertools.product(self.good_nouns, self.good_nouns,
                                    privileges)

        # test every combo here. For now, don't test combined privileges

        for repo, receiver, privilege in product:

            params = (repo, receiver, privilege, repo, receiver,
                      repo, privilege, receiver)

            res = self.backend.add_collaborator(
                repo=repo, collaborator=receiver, db_privileges=[privilege])

            self.assertEqual(
                self.mock_execute_sql.call_args[0][0], add_collab_query)
            self.assertEqual(self.mock_execute_sql.call_args[0][1], params)
            self.assertEqual(self.mock_as_is.call_count, len(params))

            self.assertEqual(self.mock_check_for_injections.call_count, 3)
            self.assertEqual(res, True)

            self.reset_mocks()

    def test_add_collaborator_concatenates_privileges(self):
        privileges = ['SELECT', 'USAGE']
        repo = 'repo'
        receiver = 'receiver'
        self.mock_execute_sql.return_value = {'status': True, 'row_count': -1,
                                              'tuples': [], 'fields': []}

        self.backend.add_collaborator(repo=repo,
                                      collaborator=receiver,
                                      db_privileges=privileges)

        # make sure that the privileges are passed as a string in params
        self.assertTrue(
            'SELECT, USAGE' in self.mock_execute_sql.call_args[0][1])

    def test_delete_collaborator(self):
        delete_collab_sql = ('BEGIN;'
                             'REVOKE ALL ON ALL TABLES IN SCHEMA %s '
                             'FROM %s CASCADE;'
                             'REVOKE ALL ON SCHEMA %s FROM %s CASCADE;'
                             'ALTER DEFAULT PRIVILEGES IN SCHEMA %s '
                             'REVOKE ALL ON TABLES FROM %s;'
                             'COMMIT;'
                             )
        self.mock_execute_sql.return_value = {'status': True, 'row_count': -1,
                                              'tuples': [], 'fields': []}

        repo = 'repo_name'
        username = 'delete_me_user_name'

        params = (repo, username, repo, username, repo, username)
        res = self.backend.delete_collaborator(
            repo=repo, collaborator=username)

        self.assertEqual(
            self.mock_execute_sql.call_args[0][0], delete_collab_sql)
        self.assertEqual(self.mock_execute_sql.call_args[0][1], params)
        self.assertEqual(self.mock_as_is.call_count, len(params))
        self.assertEqual(self.mock_check_for_injections.call_count, 2)
        self.assertEqual(res, True)

    def test_create_table(self):
        repo = 'repo'
        table = 'table'
        params = [
            {'column_name': 'id', 'data_type': 'integer'},
            {'column_name': 'words', 'data_type': 'text'}
            ]
        expected_params = ('repo', 'table', 'id integer, words text')

        create_table_query = ('CREATE TABLE %s.%s (%s)')

        self.mock_execute_sql.return_value = {
            'status': True, 'row_count': -1, 'tuples': [], 'fields': []}

        res = self.backend.create_table(repo, table, params)

        # checks repo, table, and all param values for injections
        self.assertEqual(self.mock_check_for_injections.call_count, 6)

        final_query = self.mock_execute_sql.call_args[0][0]
        final_params = self.mock_execute_sql.call_args[0][1]
        self.assertEqual(final_query, create_table_query)
        self.assertEqual(final_params, expected_params)
        self.assertEqual(res, True)

        # create table test_repo.test_table (id integer, words text)

    def test_list_tables(self):
        repo = 'repo'
        list_tables_query = ('SELECT table_name FROM '
                             'information_schema.tables '
                             'WHERE table_schema = %s '
                             'AND table_type = \'BASE TABLE\';')
        params = (repo,)

        # execute sql should return this:
        self.mock_execute_sql.return_value = {
            'status': True, 'row_count': 1, 'tuples': [
                ('test_table',)],
            'fields': [{'type': 1043, 'name': 'table_name'}]}

        # mocking out execute_sql's complicated return JSON
        mock_list_repos = self.create_patch(
            'core.db.backend.pg.PGBackend.list_repos')
        mock_list_repos.return_value = [repo]

        res = self.backend.list_tables(repo)
        self.assertEqual(
            self.mock_execute_sql.call_args[0][0], list_tables_query)
        self.assertEqual(self.mock_execute_sql.call_args[0][1], params)
        self.assertEqual(self.mock_check_for_injections.call_count, 1)
        self.assertEqual(res, ['test_table'])

    def test_describe_table_without_detail(self):
        repo = 'repo'
        table = 'table'
        detail = False

        query = ("SELECT %s "
                 "FROM information_schema.columns "
                 "WHERE table_schema = %s and table_name = %s;")
        params = ('column_name, data_type', repo, table)

        self.mock_execute_sql.return_value = {
            'status': True, 'row_count': 2,
            'tuples': [(u'id', u'integer'), (u'words', u'text')],
            'fields': [
                {'type': 1043, 'name': 'column_name'},
                {'type': 1043, 'name': 'data_type'}
                ]
            }

        res = self.backend.describe_table(repo, table, detail)

        self.assertEqual(self.mock_execute_sql.call_args[0][0], query)
        self.assertEqual(self.mock_execute_sql.call_args[0][1], params)
        self.assertEqual(res,  [(u'id', u'integer'), (u'words', u'text')])

    def test_describe_table_query_in_detail(self):
        repo = 'repo'
        table = 'table'
        detail = True

        query = ("SELECT %s "
                 "FROM information_schema.columns "
                 "WHERE table_schema = %s and table_name = %s;")
        params = ('*', repo, table)

        self.mock_execute_sql.return_value = {
            'status': True, 'row_count': 2,
            'tuples': [
                (u'id', u'integer'), (u'words', u'text'), ('foo', 'bar')
                ],
            'fields': [
                {'type': 1043, 'name': 'column_name'},
                {'type': 1043, 'name': 'data_type'}
                ]
            }

        res = self.backend.describe_table(repo, table, detail)

        self.assertEqual(self.mock_execute_sql.call_args[0][0], query)
        self.assertEqual(self.mock_execute_sql.call_args[0][1], params)
        self.assertEqual(
            res,  [(u'id', u'integer'), (u'words', u'text'), ('foo', 'bar')])

    def test_list_table_permissions(self):
        repo = 'repo'
        table = 'table'
        query = ("select privilege_type from "
                 "information_schema.role_table_grants where table_schema=%s "
                 "and table_name=%s and grantee=%s")
        params = ('repo', 'table', self.username)
        self.mock_execute_sql.return_value = {
            'status': True, 'row_count': 2,
            'tuples': [
                (u'SELECT'), (u'UPDATE')],
            'fields': [{'type': 1043, 'name': 'privilege_type'}]
            }

        self.backend.list_table_permissions(repo, table)
        self.assertEqual(self.mock_execute_sql.call_args[0][0], query)
        self.assertEqual(self.mock_execute_sql.call_args[0][1], params)

    def test_delete_table(self):
        repo = 'repo_name'
        table = 'table_name'
        force = False

        expected_query = ('DROP TABLE %s.%s.%s %s')
        expected_params = ('username', 'repo_name', 'table_name', 'RESTRICT')
        self.mock_execute_sql.return_value = {
            'status': True, 'row_count': -1, 'tuples': [], 'fields': []}
        res = self.backend.delete_table(repo, table, force)

        final_query = self.mock_execute_sql.call_args[0][0]
        final_params = self.mock_execute_sql.call_args[0][1]

        self.assertEqual(self.mock_check_for_injections.call_count, 2)
        self.assertEqual(final_query, expected_query)
        self.assertEqual(final_params, expected_params)
        self.assertEqual(res, True)

    def test_list_views(self):
        repo = 'repo'
        list_views_query = ('SELECT table_name FROM information_schema.tables '
                            'WHERE table_schema = %s '
                            'AND table_type = \'VIEW\';')
        params = (repo,)

        # mocking out execute_sql's complicated return JSON
        self.mock_execute_sql.return_value = {
            'status': True, 'row_count': 1, 'tuples': [
                ('test_view',)],
            'fields': [{'type': 1043, 'name': 'view_name'}]}

        # list_views depends on list_repos, which is being mocked out
        mock_list_repos = self.create_patch(
            'core.db.backend.pg.PGBackend.list_repos')
        mock_list_repos.return_value = [repo]

        res = self.backend.list_views(repo)
        self.assertEqual(
            self.mock_execute_sql.call_args[0][0], list_views_query)
        self.assertEqual(self.mock_execute_sql.call_args[0][1], params)
        self.assertEqual(self.mock_check_for_injections.call_count, 1)
        self.assertEqual(res, ['test_view'])

    def test_delete_view(self):
        repo = 'repo_name'
        view = 'view_name'
        force = False

        expected_query = ('DROP VIEW %s.%s.%s %s')
        expected_params = ('username', 'repo_name', 'view_name', 'RESTRICT')
        self.mock_execute_sql.return_value = {
            'status': True, 'row_count': -1, 'tuples': [], 'fields': []}
        res = self.backend.delete_view(repo, view, force)

        final_query = self.mock_execute_sql.call_args[0][0]
        final_params = self.mock_execute_sql.call_args[0][1]

        self.assertEqual(self.mock_check_for_injections.call_count, 2)
        self.assertEqual(final_query, expected_query)
        self.assertEqual(final_params, expected_params)
        self.assertEqual(res, True)

    def test_create_view(self):
        repo = 'repo_name'
        view = 'view_name'
        sql = 'SELECT * FROM table'

        expected_params = ('repo_name', 'view_name', 'SELECT * FROM table')
        create_view_query = ('CREATE VIEW %s.%s AS (%s)')
        self.mock_execute_sql.return_value = {
            'status': True, 'row_count': -1, 'tuples': [], 'fields': []}
        res = self.backend.create_view(repo, view, sql)

        # checks repo and view for injections
        self.assertEqual(self.mock_check_for_injections.call_count, 2)

        final_query = self.mock_execute_sql.call_args[0][0]
        final_params = self.mock_execute_sql.call_args[0][1]
        self.assertEqual(final_query, create_view_query)
        self.assertEqual(final_params, expected_params)
        self.assertEqual(res, True)

    def test_describe_view_without_detail(self):
        repo = 'repo_name'
        view = 'view_name'
        detail = False

        query = ("SELECT %s "
                 "FROM information_schema.columns "
                 "WHERE table_schema = %s and table_name = %s;")
        params = ('column_name, data_type', repo, view)

        self.mock_execute_sql.return_value = {
            'status': True, 'row_count': 2,
            'tuples': [(u'id', u'integer'), (u'words', u'text')],
            'fields': [
                {'type': 1043, 'name': 'column_name'},
                {'type': 1043, 'name': 'data_type'}
                ]
            }

        res = self.backend.describe_view(repo, view, detail)

        self.assertEqual(self.mock_execute_sql.call_args[0][0], query)
        self.assertEqual(self.mock_execute_sql.call_args[0][1], params)
        self.assertEqual(res,  [(u'id', u'integer'), (u'words', u'text')])

    def test_get_schema(self):

        self.mock_execute_sql.return_value = {
            'status': True, 'row_count': 2,
            'tuples': [(u'id', u'integer'), (u'words', u'text')],
            'fields': [
                {'type': 1043, 'name': 'column_name'},
                {'type': 1043, 'name': 'data_type'}
            ]
        }

        repo = 'repo'
        table = 'table'

        get_schema_query = ('SELECT column_name, data_type '
                            'FROM information_schema.columns '
                            'WHERE table_name = %s '
                            'AND table_schema = %s;'
                            )
        params = ('table', 'repo')

        self.backend.get_schema(repo, table)
        self.assertEqual(
            self.mock_execute_sql.call_args[0][0], get_schema_query)
        self.assertEqual(self.mock_execute_sql.call_args[0][1], params)
        self.assertEqual(self.mock_check_for_injections.call_count, 2)

    def test_create_public_user_no_create_db(self):
        create_user_query = ('CREATE ROLE %s WITH LOGIN '
                             'NOCREATEDB NOCREATEROLE NOCREATEUSER '
                             'PASSWORD %s')

        username = PUBLIC_ROLE
        password = 'password'

        self.backend.create_user(username, password, create_db=False)
        params = (username, password)
        mock_create_user_database = self.create_patch(
            'core.db.backend.pg.PGBackend.create_user_database')

        # import pdb; pdb.set_trace()
        self.assertEqual(
            self.mock_execute_sql.call_args[0][0], create_user_query)
        self.assertEqual(self.mock_execute_sql.call_args[0][1], params)
        self.assertEqual(self.mock_as_is.call_count, 1)
        self.assertEqual(self.mock_check_for_injections.call_count, 1)
        self.assertFalse(mock_create_user_database.called)

    def test_create_normal_user_no_create_db(self):
        create_user_query = 'GRANT %s to %s'

        username = 'username'
        password = 'password'

        self.backend.create_user(username, password, create_db=False)
        params = (PUBLIC_ROLE, username)
        mock_create_user_database = self.create_patch(
            'core.db.backend.pg.PGBackend.create_user_database')

        # import pdb; pdb.set_trace()
        self.assertEqual(
            self.mock_execute_sql.call_args[0][0], create_user_query)
        self.assertEqual(self.mock_execute_sql.call_args[0][1], params)
        self.assertEqual(self.mock_as_is.call_count, 3)
        self.assertEqual(self.mock_check_for_injections.call_count, 1)
        self.assertFalse(mock_create_user_database.called)

    def test_create_user_calls_create_db(self):
        username = 'username'
        password = 'password'
        mock_create_user_database = self.create_patch(
            'core.db.backend.pg.PGBackend.create_user_database')

        self.backend.create_user(
            username=username, password=password, create_db=True)
        self.assertTrue(mock_create_user_database.called)

    def test_create_user_db(self):
        create_db_query_1 = 'CREATE DATABASE %s; '
        create_db_query_2 = 'ALTER DATABASE %s OWNER TO %s; '
        username = 'username'

        self.backend.create_user_database(username)
        params_1 = (username,)
        params_2 = (username, username)

        call_args_1 = self.mock_execute_sql.call_args_list[0][0]
        self.assertEqual(call_args_1[0], create_db_query_1)
        self.assertEqual(call_args_1[1], params_1)

        call_args_2 = self.mock_execute_sql.call_args_list[1][0]
        self.assertEqual(call_args_2[0], create_db_query_2)
        self.assertEqual(call_args_2[1], params_2)

        self.assertEqual(self.mock_as_is.call_count, len(params_1 + params_2))
        self.assertEqual(self.mock_check_for_injections.call_count, 1)

    def test_remove_user(self):
        query = 'DROP ROLE %s;'
        username = "username"
        params = (username,)
        self.backend.remove_user(username)

        self.assertEqual(
            self.mock_execute_sql.call_args[0][0], query)
        self.assertEqual(self.mock_execute_sql.call_args[0][1], params)
        self.assertEqual(self.mock_as_is.call_count, len(params))
        self.assertEqual(self.mock_check_for_injections.call_count, 1)

    def test_remove_database(self):
        # mock out list_all_users
        mock_list_all_users = self.create_patch(
            'core.db.backend.pg.PGBackend.list_all_users')
        mock_list_all_users.return_value = ['tweedledee', 'tweedledum']

        self.backend.remove_database(self.username)

        # revoke statement stuff
        revoke_query = 'REVOKE ALL ON DATABASE %s FROM %s;'
        revoke_params_1 = (self.username, 'tweedledee')
        revoke_params_2 = (self.username, 'tweedledum')

        self.assertEqual(
            self.mock_execute_sql.call_args_list[0][0][0], revoke_query)
        self.assertEqual(
            self.mock_execute_sql.call_args_list[0][0][1], revoke_params_1)

        self.assertEqual(
            self.mock_execute_sql.call_args_list[1][0][0], revoke_query)
        self.assertEqual(
            self.mock_execute_sql.call_args_list[1][0][1], revoke_params_2)

        # drop statement stuff
        drop_query = 'DROP DATABASE %s;'
        drop_params = (self.username,)

        self.assertEqual(
            self.mock_execute_sql.call_args_list[2][0][0], drop_query)
        self.assertEqual(
            self.mock_execute_sql.call_args_list[2][0][1], drop_params)
        self.assertEqual(self.mock_as_is.call_count, 5)
        self.assertEqual(self.mock_check_for_injections.call_count, 1)

    def test_change_password(self):
        query = 'ALTER ROLE %s WITH PASSWORD %s;'
        params = (self.username, self.password)
        self.backend.change_password(self.username, self.password)

        self.assertEqual(
            self.mock_execute_sql.call_args[0][0], query)
        self.assertEqual(self.mock_execute_sql.call_args[0][1], params)
        self.assertEqual(self.mock_as_is.call_count, 1)
        self.assertEqual(self.mock_check_for_injections.call_count, 1)

    def test_list_collaborators(self):
        query = 'SELECT unnest(nspacl) FROM pg_namespace WHERE nspname=%s;'
        repo = 'repo_name'
        params = (repo, )

        self.mock_execute_sql.return_value = {
            'status': True, 'row_count': 2,
            'tuples': [
                ('al_carter=UC/al_carter',),
                ('foo_bar=U/al_carter',)
            ],
            'fields': [{'type': 1033, 'name': 'unnest'}]}

        expected_result = [
            {'username': 'al_carter', 'db_permissions': 'UC'},
            {'username': 'foo_bar', 'db_permissions': 'U'}
            ]

        res = self.backend.list_collaborators(repo)

        self.assertEqual(
            self.mock_execute_sql.call_args[0][0], query)
        self.assertEqual(
            self.mock_execute_sql.call_args[0][1], params)
        self.assertFalse(self.mock_as_is.called)
        self.assertEqual(res, expected_result)

    def test_list_all_users(self):
        query = 'SELECT usename FROM pg_catalog.pg_user WHERE usename != %s'
        params = (self.username,)
        self.mock_execute_sql.return_value = {
            'status': True, 'row_count': 2,
            'tuples': [(u'delete_me_alpha_user',), (u'delete_me_beta_user',)],
            'fields': [{'type': 19, 'name': 'usename'}]
            }

        res = self.backend.list_all_users()

        self.assertEqual(
            self.mock_execute_sql.call_args[0][0], query)
        self.assertEqual(
            self.mock_execute_sql.call_args[0][1], params)
        self.assertFalse(self.mock_as_is.called)
        self.assertEqual(res, ['delete_me_alpha_user', 'delete_me_beta_user'])

    def test_has_base_privilege(self):
        query = 'SELECT has_database_privilege(%s, %s);'
        privilege = 'CONNECT'
        params = (self.username, privilege)
        self.mock_execute_sql.return_value = {'status': True, 'row_count': -1,
                                              'tuples': [[True]], 'fields': []}

        res = self.backend.has_base_privilege(
            login=self.username, privilege=privilege)

        self.assertEqual(
            self.mock_execute_sql.call_args[0][0], query)
        self.assertEqual(self.mock_execute_sql.call_args[0][1], params)
        self.assertEqual(self.mock_as_is.call_count, 0)
        self.assertEqual(res, True)

    def test_has_repo_db_privilege(self):
        query = 'SELECT has_schema_privilege(%s, %s, %s);'
        repo = 'repo'
        privilege = 'CONNECT'
        params = (self.username, repo, privilege)
        self.mock_execute_sql.return_value = {'status': True, 'row_count': -1,
                                              'tuples': [[True]], 'fields': []}

        res = self.backend.has_repo_db_privilege(
            login=self.username, repo=repo, privilege=privilege)

        self.assertEqual(
            self.mock_execute_sql.call_args[0][0], query)
        self.assertEqual(self.mock_execute_sql.call_args[0][1], params)
        self.assertEqual(self.mock_as_is.call_count, 0)
        self.assertEqual(res, True)

    def test_has_table_privilege(self):
        query = 'SELECT has_table_privilege(%s, %s, %s);'
        table = 'table'
        privilege = 'CONNECT'
        params = (self.username, table, privilege)
        self.mock_execute_sql.return_value = {'status': True, 'row_count': -1,
                                              'tuples': [[True]], 'fields': []}
        res = self.backend.has_table_privilege(
            login=self.username, table=table, privilege=privilege)

        self.assertEqual(
            self.mock_execute_sql.call_args[0][0], query)
        self.assertEqual(self.mock_execute_sql.call_args[0][1], params)
        self.assertEqual(self.mock_as_is.call_count, 0)
        self.assertEqual(res, True)

    def test_has_column_privilege(self):
        query = 'SELECT has_column_privilege(%s, %s, %s, %s);'
        table = 'table'
        column = 'column'
        privilege = 'CONNECT'
        params = (self.username, table, column, privilege)
        self.mock_execute_sql.return_value = {'status': True, 'row_count': -1,
                                              'tuples': [[True]], 'fields': []}

        res = self.backend.has_column_privilege(
            login=self.username, table=table,
            column=column, privilege=privilege)

        self.assertEqual(
            self.mock_execute_sql.call_args[0][0], query)
        self.assertEqual(self.mock_execute_sql.call_args[0][1], params)
        self.assertEqual(self.mock_as_is.call_count, 0)
        self.assertEqual(res, True)

    @patch('core.db.backend.pg.os.makedirs')
    @patch('core.db.backend.pg.os.remove')
    @patch('core.db.backend.pg.shutil.move')
    def test_export_table_with_header(self, *args):
        table_name = 'repo_name.table_name'
        table_name_prepped = 'SELECT * FROM %s' % table_name
        file_path = 'file_path'
        file_format = 'file_format'
        delimiter = ','
        header = True
        query = ('COPY (SELECT * FROM repo_name.table_name) '
                 'TO STDOUT WITH CSV HEADER DELIMITER \',\';')

        self.backend.connection = Mock()
        mock_connection = self.backend.connection
        mock_mogrify = mock_connection.cursor.return_value.mogrify
        mock_mogrify.return_value = query
        mock_copy_expert = mock_connection.cursor.return_value.copy_expert

        with patch("__builtin__.open", mock_open()):
            self.backend.export_table(table_name, file_path,
                                      file_format, delimiter, header)

        mock_mogrify.assert_called_once_with(
            'COPY (%s) TO STDOUT WITH %s %s DELIMITER %s;',
            (table_name_prepped, file_format,
             'HEADER' if header else '', delimiter))

        # Kind of a meaningless check since we have to mock the return value
        # of mogrify, but at least it ensures the result of mogrify is passed
        # into copy_expert as is.
        self.assertEqual(mock_copy_expert.call_args[0][0], query)
        self.assertEqual(self.mock_as_is.call_count, 3)
        self.assertEqual(self.mock_check_for_injections.call_count, 5)

    @patch('core.db.backend.pg.os.makedirs')
    @patch('core.db.backend.pg.os.remove')
    @patch('core.db.backend.pg.shutil.move')
    def test_export_table_with_no_header(self, *args):
        table_name = 'repo_name.table_name'
        table_name_prepped = 'SELECT * FROM %s' % table_name
        file_path = 'file_path'
        file_format = 'file_format'
        delimiter = ','
        header = False
        query = ('COPY (SELECT * FROM repo_name.table_name) '
                 'TO STDOUT WITH CSV  DELIMITER \',\';')

        self.backend.connection = Mock()
        mock_connection = self.backend.connection
        mock_mogrify = mock_connection.cursor.return_value.mogrify
        mock_mogrify.return_value = query
        mock_copy_expert = mock_connection.cursor.return_value.copy_expert

        with patch("__builtin__.open", mock_open()):
            self.backend.export_table(table_name, file_path,
                                      file_format, delimiter, header)

        mock_mogrify.assert_called_once_with(
            'COPY (%s) TO STDOUT WITH %s %s DELIMITER %s;',
            (table_name_prepped, file_format,
             'HEADER' if header else '', delimiter))

        # Kind of a meaningless check since we have to mock the return value
        # of mogrify, but at least it ensures the result of mogrify is passed
        # into copy_expert as is.
        self.assertEqual(mock_copy_expert.call_args[0][0], query)
        self.assertEqual(self.mock_as_is.call_count, 3)
        self.assertEqual(self.mock_check_for_injections.call_count, 5)

    @patch('core.db.backend.pg.os.makedirs')
    @patch('core.db.backend.pg.os.remove')
    @patch('core.db.backend.pg.shutil.move')
    def test_export_view(self, *args):
        view_name = 'repo_name.view_name'
        view_name_prepped = 'SELECT * FROM %s' % view_name
        file_path = 'file_path'
        file_format = 'file_format'
        delimiter = ','
        header = True
        query = ('COPY (SELECT * FROM repo_name.view_name) '
                 'TO STDOUT WITH CSV HEADER DELIMITER \',\';')

        self.backend.connection = Mock()
        mock_connection = self.backend.connection
        mock_mogrify = mock_connection.cursor.return_value.mogrify
        mock_mogrify.return_value = query
        mock_copy_expert = mock_connection.cursor.return_value.copy_expert

        with patch("__builtin__.open", mock_open()):
            self.backend.export_view(view_name, file_path,
                                     file_format, delimiter, header)

        mock_mogrify.assert_called_once_with(
            'COPY (%s) TO STDOUT WITH %s %s DELIMITER %s;',
            (view_name_prepped, file_format,
             'HEADER' if header else '', delimiter))

        # Kind of a meaningless check since we have to mock the return value
        # of mogrify, but at least it ensures the result of mogrify is passed
        # into copy_expert as is.
        self.assertEqual(mock_copy_expert.call_args[0][0], query)
        self.assertEqual(self.mock_as_is.call_count, 3)
        self.assertEqual(self.mock_check_for_injections.call_count, 5)

    @patch('core.db.backend.pg.os.makedirs')
    @patch('core.db.backend.pg.os.remove')
    @patch('core.db.backend.pg.shutil.move')
    def _export_query_test_helper(self, *args, **kwargs):
        passed_query = kwargs['passed_query']
        passed_query_cleaned = kwargs.get(
            'passed_query_cleaned', passed_query)
        file_path = kwargs['file_path']
        file_format = kwargs['file_format']
        delimiter = kwargs['delimiter']
        header = kwargs['header']
        query = kwargs['query']

        self.backend.connection = Mock()
        mock_connection = self.backend.connection
        mock_mogrify = mock_connection.cursor.return_value.mogrify
        mock_mogrify.return_value = query
        mock_copy_expert = mock_connection.cursor.return_value.copy_expert

        with patch("__builtin__.open", mock_open()):
            self.backend.export_query(passed_query, file_path,
                                      file_format, delimiter, header)

        mock_mogrify.assert_called_once_with(
            'COPY (%s) TO STDOUT WITH %s %s DELIMITER %s;',
            (passed_query_cleaned, file_format,
             'HEADER' if header else '', delimiter))

        # Kind of a meaningless check since we have to mock the return value
        # of mogrify, but at least it ensures the result of mogrify is passed
        # into copy_expert as is.
        self.assertEqual(mock_copy_expert.call_args[0][0], query)
        self.assertEqual(self.mock_as_is.call_count, 3)
        self.assertEqual(self.mock_check_for_injections.call_count, 2)

    def test_export_query_with_header(self, *args):
        self._export_query_test_helper(
            passed_query='myquery',
            file_path='file_path',
            file_format='CSV',
            delimiter=',',
            header=True,
            query=('COPY (myquery) '
                   'TO STDOUT WITH CSV HEADER DELIMITER \',\';'))

    def test_export_query_with_no_header(self, *args):
        self._export_query_test_helper(
            passed_query='myquery',
            file_path='file_path',
            file_format='CSV',
            delimiter=',',
            header=False,
            query=('COPY (myquery) '
                   'TO STDOUT WITH CSV  DELIMITER \',\';'))

    def test_export_query_only_executes_text_before_semicolon(self, *args):
        self._export_query_test_helper(
            passed_query=' text before semicolon; text after; ',
            passed_query_cleaned='text before semicolon',
            file_path='file_path',
            file_format='CSV',
            delimiter=',',
            header=False,
            query=('COPY (text before semicolon) '
                   'TO STDOUT WITH CSV  DELIMITER \',\';'))

    def test_import_file_with_header(self):
        query = 'COPY %s FROM %s WITH %s %s DELIMITER %s ENCODING %s QUOTE %s;'
        table_name = 'user_name.repo_name.table_name'
        file_path = 'file_path'
        file_format = 'file_format'
        delimiter = ','
        header = True
        encoding = 'ISO-8859-1'
        quote_character = '"'

        params = (table_name, file_path, file_format,
                  'HEADER', delimiter, encoding, quote_character)
        self.backend.import_file(table_name, file_path, file_format, delimiter,
                                 header, encoding, quote_character)

        self.assertEqual(self.mock_execute_sql.call_args[0][0], query)
        self.assertEqual(self.mock_execute_sql.call_args[0][1], params)
        self.assertEqual(self.mock_as_is.call_count, 3)
        self.assertEqual(self.mock_check_for_injections. call_count, 5)

    def test_import_table_with_no_header(self):
        table_name = 'table_name'
        file_path = 'file_path'
        file_format = 'file_format'
        delimiter = ','
        header = False
        encoding = 'ISO-8859-1'
        quote_character = '"'

        params = (table_name, file_path, file_format,
                  '', delimiter, encoding, quote_character)
        self.backend.import_file(table_name, file_path, file_format, delimiter,
                                 header, encoding, quote_character)
        self.assertEqual(self.mock_execute_sql.call_args[0][1], params)

    def test_import_file_w_dbtruck(self):
        # DBTruck is not tested for safety/security... At all.
        # The method does so little
        # that it doesn't even make much sense to test it.
        pass<|MERGE_RESOLUTION|>--- conflicted
+++ resolved
@@ -1,10 +1,7 @@
-<<<<<<< HEAD
-from mock import patch, MagicMock
-=======
 from mock import Mock, \
+                 MagicMock, \
                  patch, \
                  mock_open
->>>>>>> d048bf00
 import itertools
 
 from django.test import TestCase
