import json
import urllib
import uuid
import hashlib

from django.contrib.auth.decorators import login_required
from django.contrib.auth.models import User

from django.core.context_processors import csrf
from django.core.urlresolvers import reverse
from django.core import serializers

from django.http import HttpResponse, \
                        HttpResponseRedirect, \
                        HttpResponseForbidden, \
                        HttpResponseNotAllowed
from django.shortcuts import render_to_response
from django.template.context import RequestContext
from django.views.decorators.csrf import csrf_exempt

from thrift.protocol import TBinaryProtocol
from thrift.protocol import TJSONProtocol
from thrift.transport.TTransport import TMemoryBuffer


from config import settings
from oauth2_provider.models import get_application_model
from oauth2_provider.views import ApplicationUpdate
from inventory.models import App, Annotation
from account.utils import grant_app_permission
from core.db.manager import DataHubManager
from core.db.rlsmanager import RowLevelSecurityManager
from core.db.rls_permissions import RLSPermissionsParser
from datahub import DataHub
from datahub.account import AccountService
from service.handler import DataHubHandler
from utils import post_or_get

'''
@author: Anant Bhardwaj
@date: Mar 21, 2013

Datahub Web Handler
'''

handler = DataHubHandler()
core_processor = DataHub.Processor(handler)
account_processor = AccountService.Processor(handler)


def home(request):
    username = request.user.get_username()
    if username:
        return HttpResponseRedirect(reverse('browser-user', args=(username,)))
    else:
        return HttpResponseRedirect(reverse('www:index'))


def about(request):
    return HttpResponseRedirect(reverse('www:index'))


'''
APIs and Services
'''


@csrf_exempt
def service_core_binary(request):
        # Catch CORS preflight requests
    if request.method == 'OPTIONS':
        resp = HttpResponse('')
        resp['Content-Type'] = 'text/plain charset=UTF-8'
        resp['Content-Length'] = 0
        resp.status_code = 204
    else:
        try:
            iprot = TBinaryProtocol.TBinaryProtocol(
                TMemoryBuffer(request.body))
            oprot = TBinaryProtocol.TBinaryProtocol(TMemoryBuffer())
            core_processor.process(iprot, oprot)
            resp = HttpResponse(oprot.trans.getvalue())

        except Exception as e:
            resp = HttpResponse(
                json.dumps({'error': str(e)}),
                content_type="application/json")
    try:
        resp['Access-Control-Allow-Origin'] = request.META['HTTP_ORIGIN']
    except:
        pass
    resp['Access-Control-Allow-Methods'] = "POST, PUT, GET, DELETE, OPTIONS"
    resp['Access-Control-Allow-Credentials'] = "true"
    resp['Access-Control-Allow-Headers'] = ("Authorization, Cache-Control, "
                                            "If-Modified-Since, Content-Type")

    return resp


@csrf_exempt
def service_account_binary(request):
    # Catch CORS preflight requests
    if request.method == 'OPTIONS':
        resp = HttpResponse('')
        resp['Content-Type'] = 'text/plain charset=UTF-8'
        resp['Content-Length'] = 0
        resp.status_code = 204
    else:
        try:
            iprot = TBinaryProtocol.TBinaryProtocol(
                TMemoryBuffer(request.body))
            oprot = TBinaryProtocol.TBinaryProtocol(TMemoryBuffer())
            account_processor.process(iprot, oprot)
            resp = HttpResponse(oprot.trans.getvalue())

        except Exception as e:
            resp = HttpResponse(
                json.dumps({'error': str(e)}),
                content_type="application/json")

    try:
        resp['Access-Control-Allow-Origin'] = request.META['HTTP_ORIGIN']
    except:
        pass
    resp['Access-Control-Allow-Methods'] = "POST, PUT, GET, DELETE, OPTIONS"
    resp['Access-Control-Allow-Credentials'] = "true"
    resp['Access-Control-Allow-Headers'] = ("Authorization, Cache-Control, "
                                            "If-Modified-Since, Content-Type")

    return resp


@csrf_exempt
def service_core_json(request):
    # Catch CORS preflight requests
    if request.method == 'OPTIONS':
        resp = HttpResponse('')
        resp['Content-Type'] = 'text/plain charset=UTF-8'
        resp['Content-Length'] = 0
        resp.status_code = 204
    else:
        try:
            iprot = TJSONProtocol.TJSONProtocol(TMemoryBuffer(request.body))
            oprot = TJSONProtocol.TJSONProtocol(TMemoryBuffer())
            core_processor.process(iprot, oprot)
            resp = HttpResponse(
                oprot.trans.getvalue(),
                content_type="application/json")

        except Exception as e:
            resp = HttpResponse(
                json.dumps({'error': str(e)}),
                content_type="application/json")

    try:
        resp['Access-Control-Allow-Origin'] = request.META['HTTP_ORIGIN']
    except:
        pass
    resp['Access-Control-Allow-Methods'] = "POST, PUT, GET, DELETE, OPTIONS"
    resp['Access-Control-Allow-Credentials'] = "true"
    resp['Access-Control-Allow-Headers'] = ("Authorization, Cache-Control, "
                                            "If-Modified-Since, Content-Type")

    return resp


'''
Repository Base
'''


def public(request):
    """browse public repos. Login not required"""
    username = request.user.get_username()
    public_repos = DataHubManager.list_public_repos()

    # This should really go through the api... like everything else
    # in this file.
    public_repos = serializers.serialize('json', public_repos)

    return render_to_response("public-browse.html", {
        'login': username,
        'repo_base': 'repo_base',
        'repos': [],
        'public_repos': public_repos,
        })


def user(request, repo_base=None):
    username = request.user.get_username()

    if not repo_base:
        repo_base = username

    with DataHubManager(user=username, repo_base=repo_base) as manager:
        repos = manager.list_repos()

    visible_repos = []
    public_role = settings.PUBLIC_ROLE

    for repo in repos:
        collaborators = manager.list_collaborators(repo)
        collaborators = [c.get('username') for c in collaborators]
        collaborators = filter(
            lambda x: x != '' and x != repo_base, collaborators)
        non_public_collaborators = filter(
            lambda x: x != public_role, collaborators)

        visible_repos.append({
            'name': repo,
            'owner': repo_base,
            'public': True if public_role in collaborators else False,
            'collaborators': non_public_collaborators,
        })

    collaborator_repos = manager.list_collaborator_repos()

    return render_to_response("user-browse.html", {
        'login': username,
        'repo_base': repo_base,
        'repos': visible_repos,
        'collaborator_repos': collaborator_repos})


'''
Repository
'''


def repo(request, repo_base, repo):
    '''
    forwards to repo_tables method
    '''
    return HttpResponseRedirect(
        reverse('browser-repo_tables', args=(repo_base, repo)))


def repo_tables(request, repo_base, repo):
    '''
    shows the tables under a repo.
    '''
    username = request.user.get_username()

    # get the base tables and views of the user's repo
    with DataHubManager(user=username, repo_base=repo_base) as manager:
        base_tables = manager.list_tables(repo)
        views = manager.list_views(repo)

    rls_table = 'policy'

    res = {
        'login': username,
        'repo_base': repo_base,
        'repo': repo,
        'base_tables': base_tables,
        'views': views,
        'rls-table': rls_table}

    res.update(csrf(request))
    return render_to_response("repo-browse-tables.html", res)


def repo_files(request, repo_base, repo):
    '''
    shows thee files in a repo
    '''
    username = request.user.get_username()
    with DataHubManager(user=username, repo_base=repo_base) as manager:
        uploaded_files = manager.list_repo_files(repo)

    res = {
        'login': username,
        'repo_base': repo_base,
        'repo': repo,
        'files': uploaded_files}

    res.update(csrf(request))
    return render_to_response("repo-browse-files.html", res)


def repo_cards(request, repo_base, repo):
    '''
    shows the cards in a repo
    '''
    username = request.user.get_username()
    with DataHubManager(user=username, repo_base=repo_base) as manager:
        cards = manager.list_repo_cards(repo)

    res = {
        'login': username,
        'repo_base': repo_base,
        'repo': repo,
        'cards': cards}

    res.update(csrf(request))
    return render_to_response("repo-browse-cards.html", res)


@login_required
def repo_create(request, repo_base):
    '''
    creates a repo (POST), or returns a page for creating repos (GET)
    '''
    username = request.user.get_username()
    if username != repo_base:
        message = (
            'Error: Permission Denied. '
            '%s cannot create new repositories in %s.'
            % (username, repo_base)
            )
        return HttpResponseForbidden(message)

    if request.method == 'POST':
        repo = request.POST['repo']
        with DataHubManager(user=username, repo_base=repo_base) as manager:
            manager.create_repo(repo)
        return HttpResponseRedirect(reverse('browser-user', args=(username,)))

    elif request.method == 'GET':
        res = {'repo_base': repo_base, 'login': username}
        res.update(csrf(request))
        return render_to_response("repo-create.html", res)


@login_required
def repo_delete(request, repo_base, repo):
    '''
    deletes a repo in the current database (repo_base)
    '''
    username = request.user.get_username()
    with DataHubManager(user=username, repo_base=repo_base) as manager:
        manager.delete_repo(repo=repo, force=True)
    return HttpResponseRedirect(reverse('browser-user-default'))


@login_required
def repo_settings(request, repo_base, repo):
    '''
    returns the settings page for a repo.
    '''
    username = request.user.get_username()
    public_role = settings.PUBLIC_ROLE

    with DataHubManager(user=username, repo_base=repo_base) as manager:
        collaborators = manager.list_collaborators(repo)

    # if the public role is in collaborators, note that it's already added
    repo_is_public = next(
        (True for c in collaborators if
            c['username'] == settings.PUBLIC_ROLE), False)

    # remove the current user, public user from the collaborator list
    # collaborators = [c.get('username') for c in collaborators]

    collaborators = [c for c in collaborators if c['username']
                     not in ['', username, settings.PUBLIC_ROLE]]

    res = {
        'login': username,
        'repo_base': repo_base,
        'repo': repo,
        'collaborators': collaborators,
        'public_role': public_role,
        'repo_is_public': repo_is_public}
    res.update(csrf(request))

    return render_to_response("repo-settings.html", res)


@login_required
def repo_collaborators_add(request, repo_base, repo):
    '''
    adds a user as a collaborator in a repo
    '''
    username = request.user.get_username()
    collaborator_username = request.POST['collaborator_username']
    db_privileges = request.POST.getlist('db_privileges')
    file_privileges = request.POST.getlist('file_privileges')

    with DataHubManager(user=username, repo_base=repo_base) as manager:
        manager.add_collaborator(
            repo, collaborator_username,
            db_privileges=db_privileges,
            file_privileges=file_privileges
            )

    return HttpResponseRedirect(
            reverse('browser-repo_settings', args=(repo_base, repo,)))


@login_required
def repo_collaborators_remove(request, repo_base, repo, collaborator_username):
    '''
    removes a user from a repo
    '''
    username = request.user.get_username()

    with DataHubManager(user=username, repo_base=repo_base) as manager:
        manager.delete_collaborator(
            repo=repo, collaborator=collaborator_username)

    # if the user is removing someone else, return the repo-settings page.
    # otherwise, return the browse page
    if username == repo_base:
        return HttpResponseRedirect(
                reverse('browser-repo_settings', args=(repo_base, repo,)))
    else:
        return HttpResponseRedirect(reverse('browser-user-default'))


'''
Tables & Views
'''


def table(request, repo_base, repo, table):
    '''
    return a page indicating how many
    '''
    current_page = 1
    if request.POST.get('page'):
        current_page = request.POST.get('page')

    username = request.user.get_username()
    url_path = reverse('browser-table', args=(repo_base, repo, table))

    with DataHubManager(user=username, repo_base=repo_base) as manager:
        query = manager.select_table_query(repo, table)

        res = manager.paginate_query(
            query=query, current_page=current_page, rows_per_page=50)

    # get annotation to the table:
    annotation, created = Annotation.objects.get_or_create(url_path=url_path)
    annotation_text = annotation.annotation_text

    data = {
        'login': username,
        'repo_base': repo_base,
        'repo': repo,
        'table': table,
        'annotation': annotation_text,
        'current_page': current_page,
        'next_page': current_page + 1,  # the template should relaly do this
        'prev_page': current_page - 1,  # the template should relaly do this
        'url_path': url_path,
        'column_names': res['column_names'],
        'tuples': res['rows'],
        'total_pages': res['total_pages'],
        'pages': range(res['start_page'], res['end_page'] + 1),  # template
        'num_rows': res['num_rows'],
        'time_cost': res['time_cost']
    }

    data.update(csrf(request))

    # and then, after everything, hand this off to table-browse. It turns out
    # that this is all using DataTables anyhow, so the template doesn't really
    # use all of the data we prepared. ARC 2016-01-04
    return render_to_response("table-browse.html", data)


@login_required
def table_export(request, repo_base, repo, table_name):
    username = request.user.get_username()

    DataHubManager.export_table(
        username=username, repo_base=repo_base, repo=repo,
        table=table_name, file_format='CSV', delimiter=',', header=True)

    return HttpResponseRedirect(
        reverse('browser-repo_files', args=(repo_base, repo)))


@login_required
def table_delete(request, repo_base, repo, table_name):
    """
    Deletes the given table.

    Does not currently allow the user the option to cascade in the case of
    dependencies, though the delete_table method does allow cascade (force) to
    be passed.
    """
    username = request.user.get_username()

    with DataHubManager(user=username, repo_base=repo_base) as manager:
        manager.delete_table(repo, table_name)

    return HttpResponseRedirect(
        reverse('browser-repo_tables', args=(repo_base, repo)))


@login_required
def view_delete(request, repo_base, repo, view_name):
    """
    Deletes the given view.

    Does not currently allow the user the option to cascade in the case of
    dependencies, though the delete_table method does allow cascade (force) to
    be passed.
    """
    username = request.user.get_username()

    with DataHubManager(user=username, repo_base=repo_base) as manager:
        manager.delete_view(repo, view_name)

    return HttpResponseRedirect(
        reverse('browser-repo_tables', args=(repo_base, repo)))

'''
Files
'''


@login_required
def file_upload(request, repo_base, repo):
    username = request.user.get_username()
    data_file = request.FILES['data_file']

    with DataHubManager(user=username, repo_base=repo_base) as manager:
        manager.save_file(repo, data_file)

    return HttpResponseRedirect(
        reverse('browser-repo_files', args=(repo_base, repo)))


@login_required
def file_import(request, repo_base, repo, file_name):
    username = request.user.get_username()
    delimiter = str(request.GET['delimiter'])

    if delimiter == '':
        delimiter = str(request.GET['other_delimiter'])

    header = False
    if request.GET['has_header'] == 'true':
        header = True

    quote_character = request.GET['quote_character']
    if quote_character == '':
        quote_character = request.GET['other_quote_character']

    DataHubManager.import_file(
        username=username,
        repo_base=repo_base,
        repo=repo,
        table=table,
        file_name=file_name,
        delimiter=delimiter,
        header=header,
        quote_character=quote_character)

    return HttpResponseRedirect(
        reverse('browser-repo', args=(repo_base, repo)))


@login_required
def file_delete(request, repo_base, repo, file_name):
    username = request.user.get_username()

    with DataHubManager(user=username, repo_base=repo_base) as manager:
        manager.delete_file(repo, file_name)

    return HttpResponseRedirect(
        reverse('browser-repo_files', args=(repo_base, repo)))


def file_download(request, repo_base, repo, file_name):
    username = request.user.get_username()

    with DataHubManager(user=username, repo_base=repo_base) as manager:
        file_to_download = manager.get_file(repo, file_name)

    response = HttpResponse(file_to_download,
                            content_type='application/force-download')
    response['Content-Disposition'] = 'attachment; filename="%s"' % (file_name)
    return response


'''
Query
'''


def query(request, repo_base, repo):
    query = post_or_get(request, key='q', fallback=None)
    username = request.user.get_username()

    # if the user is just requesting the query page
    if not query:
        data = {
            'login': username,
            'repo_base': repo_base,
            'repo': repo,
            'select_query': False,
            'query': None}
        return render_to_response("query.html", data)

    # if the user is actually executing a query
    current_page = 1
    if request.POST.get('page'):
        current_page = request.POST.get('page')

    url_path = reverse('browser-query', args=(repo_base, repo))

    with DataHubManager(user=username, repo_base=repo_base) as manager:
<<<<<<< HEAD
        if repo:
            manager.set_search_paths([repo])

            
=======
>>>>>>> 07bd2e72
        res = manager.paginate_query(
            query=query, current_page=current_page, rows_per_page=50)

    # get annotation to the table:
    annotation, created = Annotation.objects.get_or_create(url_path=url_path)
    annotation_text = annotation.annotation_text

    data = {
        'login': username,
        'repo_base': repo_base,
        'repo': repo,
        'annotation': annotation_text,
        'current_page': current_page,
        'next_page': current_page + 1,  # the template should relaly do this
        'prev_page': current_page - 1,  # the template should relaly do this
        'url_path': url_path,
        'query': query,
        'select_query': res['select_query'],
        'column_names': res['column_names'],
        'tuples': res['rows'],
        'total_pages': res['total_pages'],
        'pages': range(res['start_page'], res['end_page'] + 1),  # template
        'num_rows': res['num_rows'],
        'time_cost': res['time_cost']
    }
    data.update(csrf(request))

    return render_to_response("query-browse-results.html", data)


'''
Annotations
'''


@login_required
def create_annotation(request):
    url = request.POST['url']

    annotation, created = Annotation.objects.get_or_create(url_path=url)
    annotation.annotation_text = request.POST['annotation']
    annotation.save()
    return HttpResponseRedirect(url)


'''
Cards
'''


def card(request, repo_base, repo, card_name):
    username = request.user.get_username()
    # if the user is actually executing a query
    current_page = 1
    if request.POST.get('page'):
        current_page = request.POST.get('page')

    url_path = reverse('browser-query', args=(repo_base, repo))

    with DataHubManager(user=username, repo_base=repo_base) as manager:
        card = manager.get_card(repo=repo, card_name=card_name)
        res = manager.paginate_query(
            query=card.query, current_page=current_page, rows_per_page=50)

    # get annotation to the table:
    annotation, created = Annotation.objects.get_or_create(url_path=url_path)
    annotation_text = annotation.annotation_text

    data = {
        'login': username,
        'repo_base': repo_base,
        'repo': repo,
        'annotation': annotation_text,
        'current_page': current_page,
        'next_page': current_page + 1,  # the template should relaly do this
        'prev_page': current_page - 1,  # the template should relaly do this
        'url_path': url_path,
        'query': card.query,
        'select_query': res['select_query'],
        'column_names': res['column_names'],
        'tuples': res['rows'],
        'total_pages': res['total_pages'],
        'pages': range(res['start_page'], res['end_page'] + 1),  # template
        'num_rows': res['num_rows'],
        'time_cost': res['time_cost']
    }

    data.update(csrf(request))
    return render_to_response("card-browse.html", data)


@login_required
def card_create(request, repo_base, repo):
    username = request.user.get_username()
    card_name = request.POST['card-name']
    query = request.POST['query']
    url = reverse('browser-card', args=(repo_base, repo, card_name))

    with DataHubManager(user=username, repo_base=repo_base) as manager:
        manager.create_card(repo, card_name, query)

    return HttpResponseRedirect(url)


@login_required
def card_export(request, repo_base, repo, card_name):
    username = request.user.get_username()

    with DataHubManager(user=username, repo_base=repo_base) as manager:
        manager.export_card(repo, card_name)

    return HttpResponseRedirect(
        reverse('browser-repo_files', args=(repo_base, repo)))


@login_required
def card_delete(request, repo_base, repo, card_name):
    username = request.user.get_username()

    with DataHubManager(user=username, repo_base=repo_base) as manager:
        manager.delete_card(repo, card_name)

    return HttpResponseRedirect(
        reverse('browser-repo_cards', args=(repo_base, repo)))


'''
Developer Apps
'''


@login_required
def apps(request):
    username = request.user.get_username()
    user = User.objects.get(username=username)
    thrift_apps = App.objects.filter(user=user)
    oauth_apps = get_application_model().objects.filter(user=request.user)

    c = {
        'login': username,
        'thrift_apps': thrift_apps,
        'oauth_apps': oauth_apps}
    return render_to_response('apps.html', c)


@login_required
def thrift_app_detail(request, app_id):
    username = request.user.get_username()
    user = User.objects.get(username=username)
    app = App.objects.get(user=user, app_id=app_id)
    c = RequestContext(request, {
        'login': request.user.get_username(),
        'app': app
        })
    return render_to_response('thrift_app_detail.html', c)


@login_required
def app_register(request):
    username = request.user.get_username()

    if request.method == "POST":
        try:
            user = User.objects.get(username=username)
            app_id = request.POST["app-id"].lower()
            app_name = request.POST["app-name"]
            app_token = str(uuid.uuid4())
            app = App(
                app_id=app_id, app_name=app_name,
                user=user, app_token=app_token)
            app.save()

            try:
                hashed_password = hashlib.sha1(app_token).hexdigest()
                DataHubManager.create_user(
                    username=app_id, password=hashed_password, create_db=False)
            except Exception as e:
                app.delete()
                raise e

            return HttpResponseRedirect('/developer/apps')
        except Exception as e:
            c = {
                'login': username,
                'errors': [str(e)]}
            c.update(csrf(request))
            return render_to_response('app-create.html', c)
    else:
        c = {'login': username}
        c.update(csrf(request))
        return render_to_response('app-create.html', c)


@login_required
def app_remove(request, app_id):
    if request.method != 'POST':
        return HttpResponseNotAllowed(['POST'])

    try:
        DataHubManager.remove_app(app_id=app_id)
        return HttpResponseRedirect(reverse('browser-apps'))
    except Exception as e:
        c = {'errors': [str(e)]}
        c.update(csrf(request))
        return render_to_response('apps.html', c)


@login_required
def app_allow_access(request, app_id, repo_name):
    username = request.user.get_username()
    try:
        app = None
        try:
            app = App.objects.get(app_id=app_id)
        except App.DoesNotExist:
            raise Exception("Invalid app_id")

        app = App.objects.get(app_id=app_id)

        redirect_url = post_or_get(request, key='redirect_url', fallback=None)

        if request.method == "POST":

            access_val = request.POST['access_val']

            if access_val == 'allow':
                grant_app_permission(
                    username=username,
                    repo_name=repo_name,
                    app_id=app_id,
                    app_token=app.app_token)

            if redirect_url:
                redirect_url = redirect_url + \
                    urllib.unquote_plus('?auth_user=%s' % (username))
                return HttpResponseRedirect(redirect_url)
            else:
                if access_val == 'allow':
                    return HttpResponseRedirect(
                        '/settings/%s/%s' % (username, repo_name))
                else:
                    res = {
                        'msg_title': "Access Request",
                        'msg_body':
                            "Permission denied to the app {0}.".format(app_id)
                    }
                    return render_to_response('confirmation.html', res)
        else:
            res = {
                'login': username,
                'repo_name': repo_name,
                'app_id': app_id,
                'app_name': app.app_name}

            if redirect_url:
                res['redirect_url'] = redirect_url

            res.update(csrf(request))
            return render_to_response('app-allow-access.html', res)
    except Exception as e:
        return HttpResponse(
            json.dumps(
                {'error': str(e)}),
            content_type="application/json")


'''
Row Level Security Policies
'''


@login_required
def security_policies(request, repo_base, repo, table):
    '''
    shows the security policies defined for a table.
    '''
    username = request.user.get_username()

    # get the base tables and views of the user's repo
    manager = RowLevelSecurityManager(username, table, repo, repo_base)
    try:
        policies = manager.list_security_policies()
    except LookupError:
        policies = []

    res = {
        'login': username,
        'repo_base': repo_base,
        'repo': repo,
        'table': table,
        'policies': policies}

    res.update(csrf(request))
    return render_to_response("security-policies.html", res)


@login_required
def security_policy_delete(request, repo_base, repo, table, policyid):
    '''
    shows the security policies defined for a table.
    '''
    username = request.user.get_username()

    try:
        manager = RowLevelSecurityManager(username, table, repo, repo_base)
        policies = manager.remove_security_policy(policyid)
    except Exception as e:
        return HttpResponse(
            json.dumps(
                {'error': str(e)}),
            content_type="application/json")
    return HttpResponseRedirect(
        reverse('browse-security_policies', args=(repo_base, repo, table)))


@login_required
def security_policy_create(request, repo_base, repo, table):
    '''
    shows the security policies defined for a table.
    '''
    username = request.user.get_username()
    try:
        manager = RowLevelSecurityManager(username, table, repo, repo_base)
        policy = request.POST['security-policy']
        policy_type = request.POST['policy-type']
        grantee = request.POST['policy-grantee']
        manager.add_security_policy(policy, policy_type, grantee)

    except Exception as e:
        return HttpResponse(
            json.dumps(
                {'error': str(e)}),
            content_type="application/json")

    return HttpResponseRedirect(
        reverse('browse-security_policies', args=(repo_base, repo, table)))


@login_required
def security_policy_edit(request, repo_base, repo, table, policyid):
    '''
    shows the security policies defined for a table.
    '''
    username = request.user.get_username()
    try:
        manager = RowLevelSecurityManager(username, table, repo, repo_base)
        policy = request.POST['security-policy-edit']
        policy_type = request.POST['policy-type-edit']
        grantee = request.POST['policy-grantee-edit']
        manager.update_security_policy(policyid, policy, policy_type, grantee)

    except Exception as e:
        return HttpResponse(
            json.dumps(
                {'error': str(e)}),
            content_type="application/json")

    return HttpResponseRedirect(
        reverse('browse-security_policies', args=(repo_base, repo, table)))


@login_required
def security_policy_query(request, repo_base, repo, table):
    '''
    shows the security policies defined for a table.
    '''
    username = request.user.get_username()
    query = post_or_get(request, key='q', fallback=None)
    try:
        permissions_parser = RLSPermissionsParser(repo_base, username)
        permissions_parser.process_permissions(query)

    except Exception as e:
        return HttpResponse(
            json.dumps(
                {'error': str(e)}),
            content_type="application/json")

    return HttpResponseRedirect(
        reverse('browse-security_policies', args=(repo_base, repo, table)))


class OAuthAppUpdate(ApplicationUpdate):
    """
    Customized form for updating a Django OAuth Toolkit client app.

    Reorders some fields and ignores modifications to other fields.

    Extends https://github.com/evonove/django-oauth-toolkit/blob/master/
        oauth2_provider/views/application.py
    """

    fields = ['name', 'client_id', 'client_secret', 'client_type',
              'authorization_grant_type', 'redirect_uris']

    def form_valid(self, form):
        # Make sure registrants can't disable the authorization step.
        # Only site admins can do that.
        original_object = get_application_model().objects.get(
            name=form.instance.name)
        form.instance.skip_authorization = original_object.skip_authorization
        return super(OAuthAppUpdate, self).form_valid(form)<|MERGE_RESOLUTION|>--- conflicted
+++ resolved
@@ -604,13 +604,6 @@
     url_path = reverse('browser-query', args=(repo_base, repo))
 
     with DataHubManager(user=username, repo_base=repo_base) as manager:
-<<<<<<< HEAD
-        if repo:
-            manager.set_search_paths([repo])
-
-            
-=======
->>>>>>> 07bd2e72
         res = manager.paginate_query(
             query=query, current_page=current_page, rows_per_page=50)
 
