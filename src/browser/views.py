import json
import urllib
import uuid
import hashlib

from django.contrib.auth.decorators import login_required
from django.contrib.auth.models import User

from django.core.context_processors import csrf
from django.core.urlresolvers import reverse
from django.core import serializers

from django.http import HttpResponse, \
                        HttpResponseRedirect, \
                        HttpResponseForbidden, \
                        HttpResponseNotAllowed
from django.shortcuts import render_to_response
from django.template.context import RequestContext
from django.views.decorators.csrf import csrf_exempt

from thrift.protocol import TBinaryProtocol
from thrift.protocol import TJSONProtocol
from thrift.transport.TTransport import TMemoryBuffer


from config import settings
from oauth2_provider.models import get_application_model
from oauth2_provider.views import ApplicationUpdate
from inventory.models import App, Annotation
from account.utils import grant_app_permission
from core.db.manager import DataHubManager
from core.db.rlsmanager import RowLevelSecurityManager
from core.db.rls_permissions import RLSPermissionsParser
from datahub import DataHub
from datahub.account import AccountService
from service.handler import DataHubHandler
from utils import post_or_get, custom_manager_error_handler

'''
@author: Anant Bhardwaj
@date: Mar 21, 2013

Datahub Web Handler
'''

handler = DataHubHandler()
core_processor = DataHub.Processor(handler)
account_processor = AccountService.Processor(handler)


def home(request):
    username = request.user.get_username()
    if username:
        return HttpResponseRedirect(reverse('browser-user', args=(username,)))
    else:
        return HttpResponseRedirect(reverse('www:index'))


def about(request):
    return HttpResponseRedirect(reverse('www:index'))


'''
APIs and Services
'''


@csrf_exempt
def service_core_binary(request):
        # Catch CORS preflight requests
    if request.method == 'OPTIONS':
        resp = HttpResponse('')
        resp['Content-Type'] = 'text/plain charset=UTF-8'
        resp['Content-Length'] = 0
        resp.status_code = 204
    else:
        try:
            iprot = TBinaryProtocol.TBinaryProtocol(
                TMemoryBuffer(request.body))
            oprot = TBinaryProtocol.TBinaryProtocol(TMemoryBuffer())
            core_processor.process(iprot, oprot)
            resp = HttpResponse(oprot.trans.getvalue())

        except Exception as e:
            resp = HttpResponse(
                json.dumps({'error': str(e)}),
                content_type="application/json")
    try:
        resp['Access-Control-Allow-Origin'] = request.META['HTTP_ORIGIN']
    except:
        pass
    resp['Access-Control-Allow-Methods'] = "POST, PUT, GET, DELETE, OPTIONS"
    resp['Access-Control-Allow-Credentials'] = "true"
    resp['Access-Control-Allow-Headers'] = ("Authorization, Cache-Control, "
                                            "If-Modified-Since, Content-Type")

    return resp


@csrf_exempt
def service_account_binary(request):
    # Catch CORS preflight requests
    if request.method == 'OPTIONS':
        resp = HttpResponse('')
        resp['Content-Type'] = 'text/plain charset=UTF-8'
        resp['Content-Length'] = 0
        resp.status_code = 204
    else:
        try:
            iprot = TBinaryProtocol.TBinaryProtocol(
                TMemoryBuffer(request.body))
            oprot = TBinaryProtocol.TBinaryProtocol(TMemoryBuffer())
            account_processor.process(iprot, oprot)
            resp = HttpResponse(oprot.trans.getvalue())

        except Exception as e:
            resp = HttpResponse(
                json.dumps({'error': str(e)}),
                content_type="application/json")

    try:
        resp['Access-Control-Allow-Origin'] = request.META['HTTP_ORIGIN']
    except:
        pass
    resp['Access-Control-Allow-Methods'] = "POST, PUT, GET, DELETE, OPTIONS"
    resp['Access-Control-Allow-Credentials'] = "true"
    resp['Access-Control-Allow-Headers'] = ("Authorization, Cache-Control, "
                                            "If-Modified-Since, Content-Type")

    return resp


@csrf_exempt
def service_core_json(request):
    # Catch CORS preflight requests
    if request.method == 'OPTIONS':
        resp = HttpResponse('')
        resp['Content-Type'] = 'text/plain charset=UTF-8'
        resp['Content-Length'] = 0
        resp.status_code = 204
    else:
        try:
            iprot = TJSONProtocol.TJSONProtocol(TMemoryBuffer(request.body))
            oprot = TJSONProtocol.TJSONProtocol(TMemoryBuffer())
            core_processor.process(iprot, oprot)
            resp = HttpResponse(
                oprot.trans.getvalue(),
                content_type="application/json")

        except Exception as e:
            resp = HttpResponse(
                json.dumps({'error': str(e)}),
                content_type="application/json")

    try:
        resp['Access-Control-Allow-Origin'] = request.META['HTTP_ORIGIN']
    except:
        pass
    resp['Access-Control-Allow-Methods'] = "POST, PUT, GET, DELETE, OPTIONS"
    resp['Access-Control-Allow-Credentials'] = "true"
    resp['Access-Control-Allow-Headers'] = ("Authorization, Cache-Control, "
                                            "If-Modified-Since, Content-Type")

    return resp


'''
Repository Base
'''


def public(request):
    """browse public repos. Login not required"""
<<<<<<< HEAD

=======
>>>>>>> d048bf00
    username = request.user.get_username()
    public_repos = DataHubManager.list_public_repos()

    # This should really go through the api... like everything else
    # in this file.
    public_repos = serializers.serialize('json', public_repos)

    return render_to_response("public-browse.html", {
        'login': username,
        'repo_base': 'repo_base',
        'repos': [],
        'public_repos': public_repos,
        })


def user(request, repo_base=None):
    username = request.user.get_username()

    if not repo_base:
        repo_base = username

<<<<<<< HEAD
    with custom_manager_error_handler(username, repo_base, repo=None):
        manager = DataHubManager(user=username, repo_base=repo_base)
=======
    with DataHubManager(user=username, repo_base=repo_base) as manager:
>>>>>>> d048bf00
        repos = manager.list_repos()

    visible_repos = []
    public_role = settings.PUBLIC_ROLE

    for repo in repos:
        collaborators = manager.list_collaborators(repo)
        collaborators = [c.get('username') for c in collaborators]
        collaborators = filter(
            lambda x: x != '' and x != repo_base, collaborators)
        non_public_collaborators = filter(
            lambda x: x != public_role, collaborators)

        visible_repos.append({
            'name': repo,
            'owner': repo_base,
            'public': True if public_role in collaborators else False,
            'collaborators': non_public_collaborators,
        })

    collaborator_repos = manager.list_collaborator_repos()

    return render_to_response("user-browse.html", {
        'login': username,
        'repo_base': repo_base,
        'repos': visible_repos,
        'collaborator_repos': collaborator_repos})


'''
Repository
'''


def repo(request, repo_base, repo):
    '''
    forwards to repo_tables method
    '''
    return HttpResponseRedirect(
        reverse('browser-repo_tables', args=(repo_base, repo)))


def repo_tables(request, repo_base, repo):
    '''
    shows the tables under a repo.
    '''
    username = request.user.get_username()


    # get the base tables and views of the user's repo
<<<<<<< HEAD
    with custom_manager_error_handler(username, repo_base, repo):
        manager = DataHubManager(user=username, repo_base=repo_base)
        base_tables = manager.list_tables(repo)
        views = manager.list_views(repo)


    rls_table = 'policy'
=======
    with DataHubManager(user=username, repo_base=repo_base) as manager:
        base_tables = manager.list_tables(repo)
        views = manager.list_views(repo)
>>>>>>> d048bf00

    res = {
        'login': username,
        'repo_base': repo_base,
        'repo': repo,
        'base_tables': base_tables,
        'views': views,
        'rls-table': rls_table}

    res.update(csrf(request))
    return render_to_response("repo-browse-tables.html", res)


def repo_files(request, repo_base, repo):
    '''
    shows thee files in a repo
    '''
    username = request.user.get_username()
<<<<<<< HEAD
    with custom_manager_error_handler(username, repo_base, repo):
        manager = DataHubManager(user=username, repo_base=repo_base)
=======
    with DataHubManager(user=username, repo_base=repo_base) as manager:
>>>>>>> d048bf00
        uploaded_files = manager.list_repo_files(repo)

    res = {
        'login': username,
        'repo_base': repo_base,
        'repo': repo,
        'files': uploaded_files}

    res.update(csrf(request))
    return render_to_response("repo-browse-files.html", res)


def repo_cards(request, repo_base, repo):
    '''
    shows the cards in a repo
    '''
    username = request.user.get_username()
<<<<<<< HEAD
    with custom_manager_error_handler(username, repo_base, repo):
        manager = DataHubManager(user=username, repo_base=repo_base)
=======
    with DataHubManager(user=username, repo_base=repo_base) as manager:
>>>>>>> d048bf00
        cards = manager.list_repo_cards(repo)

    res = {
        'login': username,
        'repo_base': repo_base,
        'repo': repo,
        'cards': cards}

    res.update(csrf(request))
    return render_to_response("repo-browse-cards.html", res)


@login_required
def repo_create(request, repo_base):
    '''
    creates a repo (POST), or returns a page for creating repos (GET)
    '''
    username = request.user.get_username()
    if username != repo_base:
        message = (
            'Error: Permission Denied. '
            '%s cannot create new repositories in %s.'
            % (username, repo_base)
            )
        return HttpResponseForbidden(message)

    if request.method == 'POST':
        repo = request.POST['repo']
<<<<<<< HEAD
        with custom_manager_error_handler(username, repo_base, repo):
            manager = DataHubManager(user=username, repo_base=repo_base)
=======
        with DataHubManager(user=username, repo_base=repo_base) as manager:
>>>>>>> d048bf00
            manager.create_repo(repo)
        return HttpResponseRedirect(reverse('browser-user', args=(username,)))

    elif request.method == 'GET':
        res = {'repo_base': repo_base, 'login': username}
        res.update(csrf(request))
        return render_to_response("repo-create.html", res)


@login_required
def repo_delete(request, repo_base, repo):
    '''
    deletes a repo in the current database (repo_base)
    '''
    username = request.user.get_username()
<<<<<<< HEAD
    with custom_manager_error_handler(username, repo_base, repo):
        manager = DataHubManager(user=username, repo_base=repo_base)
=======
    with DataHubManager(user=username, repo_base=repo_base) as manager:
>>>>>>> d048bf00
        manager.delete_repo(repo=repo, force=True)
    return HttpResponseRedirect(reverse('browser-user-default'))


@login_required
def repo_settings(request, repo_base, repo):
    '''
    returns the settings page for a repo.
    '''
    username = request.user.get_username()
    public_role = settings.PUBLIC_ROLE

<<<<<<< HEAD
    with custom_manager_error_handler(username, repo_base, repo):
        manager = DataHubManager(user=username, repo_base=repo_base)
=======
    with DataHubManager(user=username, repo_base=repo_base) as manager:
>>>>>>> d048bf00
        collaborators = manager.list_collaborators(repo)

    # if the public role is in collaborators, note that it's already added
    repo_is_public = next(
        (True for c in collaborators if
            c['username'] == settings.PUBLIC_ROLE), False)

    # remove the current user, public user from the collaborator list
    # collaborators = [c.get('username') for c in collaborators]

    collaborators = [c for c in collaborators if c['username']
                     not in ['', username, settings.PUBLIC_ROLE]]

    res = {
        'login': username,
        'repo_base': repo_base,
        'repo': repo,
        'collaborators': collaborators,
        'public_role': public_role,
        'repo_is_public': repo_is_public}
    res.update(csrf(request))

    return render_to_response("repo-settings.html", res)


@login_required
def repo_collaborators_add(request, repo_base, repo):
    '''
    adds a user as a collaborator in a repo
    '''
    username = request.user.get_username()
    collaborator_username = request.POST['collaborator_username']
    db_privileges = request.POST.getlist('db_privileges')
    file_privileges = request.POST.getlist('file_privileges')

<<<<<<< HEAD
    with custom_manager_error_handler(username, repo_base, repo):
        manager = DataHubManager(user=username, repo_base=repo_base)
=======
    with DataHubManager(user=username, repo_base=repo_base) as manager:
>>>>>>> d048bf00
        manager.add_collaborator(
            repo, collaborator_username,
            db_privileges=db_privileges,
            file_privileges=file_privileges
            )

    return HttpResponseRedirect(
            reverse('browser-repo_settings', args=(repo_base, repo,)))


@login_required
def repo_collaborators_remove(request, repo_base, repo, collaborator_username):
    '''
    removes a user from a repo
    '''
    username = request.user.get_username()

<<<<<<< HEAD
    with custom_manager_error_handler(username, repo_base, repo):
        manager = DataHubManager(user=username, repo_base=repo_base)
=======
    with DataHubManager(user=username, repo_base=repo_base) as manager:
>>>>>>> d048bf00
        manager.delete_collaborator(
            repo=repo, collaborator=collaborator_username)

    # if the user is removing someone else, return the repo-settings page.
    # otherwise, return the browse page
    if username == repo_base:
        return HttpResponseRedirect(
                reverse('browser-repo_settings', args=(repo_base, repo,)))
    else:
        return HttpResponseRedirect(reverse('browser-user-default'))


'''
Tables & Views
'''


def table(request, repo_base, repo, table):
    '''
    return a page indicating how many
    '''
    current_page = 1
    if request.POST.get('page'):
        current_page = request.POST.get('page')

    username = request.user.get_username()
    url_path = reverse('browser-table', args=(repo_base, repo, table))

<<<<<<< HEAD

    with custom_manager_error_handler(username, repo_base, repo):
        manager = DataHubManager(user=username, repo_base=repo_base)
        query = manager.select_table_query(repo, table)

        res = manager.paginate_query(
            query=query, current_page=current_page, rows_per_page=50)

=======
    with DataHubManager(user=username, repo_base=repo_base) as manager:
        query = manager.select_table_query(repo, table)
        res = manager.paginate_query(
            query=query, current_page=current_page, rows_per_page=50)
>>>>>>> d048bf00

    # get annotation to the table:
    annotation, created = Annotation.objects.get_or_create(url_path=url_path)
    annotation_text = annotation.annotation_text



    data = {
        'login': username,
        'repo_base': repo_base,
        'repo': repo,
        'table': table,
        'annotation': annotation_text,
        'current_page': current_page,
        'next_page': current_page + 1,  # the template should relaly do this
        'prev_page': current_page - 1,  # the template should relaly do this
        'url_path': url_path,
        'column_names': res['column_names'],
        'tuples': res['rows'],
        'total_pages': res['total_pages'],
        'pages': range(res['start_page'], res['end_page'] + 1),  # template
        'num_rows': res['num_rows'],
        'time_cost': res['time_cost']
    }

    data.update(csrf(request))

    # and then, after everything, hand this off to table-browse. It turns out
    # that this is all using DataTables anyhow, so the template doesn't really
    # use all of the data we prepared. ARC 2016-01-04
    return render_to_response("table-browse.html", data)


@login_required
def table_export(request, repo_base, repo, table_name):
    username = request.user.get_username()

<<<<<<< HEAD
    with custom_manager_error_handler(username, repo_base, repo):
        DataHubManager.export_table(
            username=username, repo_base=repo_base, repo=repo,
            table=table_name, file_format='CSV', delimiter=',', header=True)
=======
    DataHubManager.export_table(
        username=username, repo_base=repo_base, repo=repo,
        table=table_name, file_format='CSV', delimiter=',', header=True)
>>>>>>> d048bf00

    return HttpResponseRedirect(
        reverse('browser-repo_files', args=(repo_base, repo)))


@login_required
def table_delete(request, repo_base, repo, table_name):
    """
    Deletes the given table.

    Does not currently allow the user the option to cascade in the case of
    dependencies, though the delete_table method does allow cascade (force) to
    be passed.
    """
    username = request.user.get_username()

<<<<<<< HEAD
    with custom_manager_error_handler(username, repo_base, repo):
        manager = DataHubManager(user=username, repo_base=repo_base)
=======
    with DataHubManager(user=username, repo_base=repo_base) as manager:
>>>>>>> d048bf00
        manager.delete_table(repo, table_name)

    return HttpResponseRedirect(
        reverse('browser-repo_tables', args=(repo_base, repo)))


@login_required
def view_delete(request, repo_base, repo, view_name):
    """
    Deletes the given view.

    Does not currently allow the user the option to cascade in the case of
    dependencies, though the delete_table method does allow cascade (force) to
    be passed.
    """
    username = request.user.get_username()

<<<<<<< HEAD
    with custom_manager_error_handler(username, repo_base, repo):
        manager = DataHubManager(user=username, repo_base=repo_base)
=======
    with DataHubManager(user=username, repo_base=repo_base) as manager:
>>>>>>> d048bf00
        manager.delete_view(repo, view_name)

    return HttpResponseRedirect(
        reverse('browser-repo_tables', args=(repo_base, repo)))

'''
Files
'''


@login_required
def file_upload(request, repo_base, repo):
    username = request.user.get_username()
    data_file = request.FILES['data_file']

<<<<<<< HEAD
    with custom_manager_error_handler(username, repo_base, repo):
        manager = DataHubManager(username, repo_base)
=======
    with DataHubManager(user=username, repo_base=repo_base) as manager:
>>>>>>> d048bf00
        manager.save_file(repo, data_file)

    return HttpResponseRedirect(
        reverse('browser-repo_files', args=(repo_base, repo)))


@login_required
def file_import(request, repo_base, repo, file_name):
    username = request.user.get_username()
    delimiter = str(request.GET['delimiter'])

    if delimiter == '':
        delimiter = str(request.GET['other_delimiter'])

    header = False
    if request.GET['has_header'] == 'true':
        header = True

    quote_character = request.GET['quote_character']
    if quote_character == '':
        quote_character = request.GET['other_quote_character']

    with custom_manager_error_handler(username, repo_base, repo):
        DataHubManager.import_file(
            username=username,
            repo_base=repo_base,
            repo=repo,
            table=table,
            file_name=file_name,
            delimiter=delimiter,
            header=header,
            quote_character=quote_character)

    return HttpResponseRedirect(
        reverse('browser-repo', args=(repo_base, repo)))


@login_required
def file_delete(request, repo_base, repo, file_name):
    username = request.user.get_username()

<<<<<<< HEAD
    with custom_manager_error_handler(username, repo_base, repo):
        manager = DataHubManager(username, repo_base)
=======
    with DataHubManager(user=username, repo_base=repo_base) as manager:
>>>>>>> d048bf00
        manager.delete_file(repo, file_name)

    return HttpResponseRedirect(
        reverse('browser-repo_files', args=(repo_base, repo)))


def file_download(request, repo_base, repo, file_name):
    username = request.user.get_username()

<<<<<<< HEAD
    with custom_manager_error_handler(username, repo_base, repo):
        manager = DataHubManager(username, repo_base)
=======
    with DataHubManager(user=username, repo_base=repo_base) as manager:
>>>>>>> d048bf00
        file_to_download = manager.get_file(repo, file_name)

    response = HttpResponse(file_to_download,
                            content_type='application/force-download')
    response['Content-Disposition'] = 'attachment; filename="%s"' % (file_name)
    return response


'''
Query
'''


def query(request, repo_base, repo):
    query = post_or_get(request, key='q', fallback=None)
    username = request.user.get_username()

    # if the user is just requesting the query page
    if not query:
        data = {
            'login': username,
            'repo_base': repo_base,
            'repo': repo,
            'select_query': False,
            'query': None}
        return render_to_response("query.html", data)

    # if the user is actually executing a query
    current_page = 1
    if request.POST.get('page'):
        current_page = request.POST.get('page')

    url_path = reverse('browser-query', args=(repo_base, repo))

<<<<<<< HEAD
    with custom_manager_error_handler(username, repo_base, repo):
        manager = DataHubManager(user=username, repo_base=repo_base)

=======
    with DataHubManager(user=username, repo_base=repo_base) as manager:
>>>>>>> d048bf00
        if repo:
            manager.set_search_paths([repo])
        res = manager.paginate_query(
            query=query, current_page=current_page, rows_per_page=50)

    # get annotation to the table:
    annotation, created = Annotation.objects.get_or_create(url_path=url_path)
    annotation_text = annotation.annotation_text

    data = {
        'login': username,
        'repo_base': repo_base,
        'repo': repo,
        'annotation': annotation_text,
        'current_page': current_page,
        'next_page': current_page + 1,  # the template should relaly do this
        'prev_page': current_page - 1,  # the template should relaly do this
        'url_path': url_path,
        'query': query,
        'select_query': res['select_query'],
        'column_names': res['column_names'],
        'tuples': res['rows'],
        'total_pages': res['total_pages'],
        'pages': range(res['start_page'], res['end_page'] + 1),  # template
        'num_rows': res['num_rows'],
        'time_cost': res['time_cost']
    }
    data.update(csrf(request))

    return render_to_response("query-browse-results.html", data)


'''
Annotations
'''


@login_required
def create_annotation(request):
    url = request.POST['url']

    annotation, created = Annotation.objects.get_or_create(url_path=url)
    annotation.annotation_text = request.POST['annotation']
    annotation.save()
    return HttpResponseRedirect(url)


'''
Cards
'''


def card(request, repo_base, repo, card_name):
    username = request.user.get_username()
    # if the user is actually executing a query
    current_page = 1
    if request.POST.get('page'):
        current_page = request.POST.get('page')

    url_path = reverse('browser-query', args=(repo_base, repo))

<<<<<<< HEAD
    with custom_manager_error_handler(username, repo_base, repo):
        manager = DataHubManager(user=username, repo_base=repo_base)
=======
    with DataHubManager(user=username, repo_base=repo_base) as manager:
>>>>>>> d048bf00
        card = manager.get_card(repo=repo, card_name=card_name)
        manager.set_search_paths([card.repo_name])
        res = manager.paginate_query(
            query=card.query, current_page=current_page, rows_per_page=50)

    # get annotation to the table:
    annotation, created = Annotation.objects.get_or_create(url_path=url_path)
    annotation_text = annotation.annotation_text

    data = {
        'login': username,
        'repo_base': repo_base,
        'repo': repo,
        'annotation': annotation_text,
        'current_page': current_page,
        'next_page': current_page + 1,  # the template should relaly do this
        'prev_page': current_page - 1,  # the template should relaly do this
        'url_path': url_path,
        'query': card.query,
        'select_query': res['select_query'],
        'column_names': res['column_names'],
        'tuples': res['rows'],
        'total_pages': res['total_pages'],
        'pages': range(res['start_page'], res['end_page'] + 1),  # template
        'num_rows': res['num_rows'],
        'time_cost': res['time_cost']
    }

    data.update(csrf(request))
    return render_to_response("card-browse.html", data)


@login_required
def card_create(request, repo_base, repo):
    username = request.user.get_username()
    card_name = request.POST['card-name']
    query = request.POST['query']
    url = reverse('browser-card', args=(repo_base, repo, card_name))

<<<<<<< HEAD
    with custom_manager_error_handler(username, repo_base, repo):
        manager = DataHubManager(username, repo_base)
        manager.create_card(repo, query, card_name)
=======
    with DataHubManager(user=username, repo_base=repo_base) as manager:
        manager.create_card(repo, card_name, query)
>>>>>>> d048bf00

    return HttpResponseRedirect(url)


@login_required
def card_export(request, repo_base, repo, card_name):
    username = request.user.get_username()

<<<<<<< HEAD
    with custom_manager_error_handler(username, repo_base, repo):
        manager = DataHubManager(username, repo_base)
=======
    with DataHubManager(user=username, repo_base=repo_base) as manager:
>>>>>>> d048bf00
        manager.export_card(repo, card_name)

    return HttpResponseRedirect(
        reverse('browser-repo_files', args=(repo_base, repo)))


@login_required
def card_delete(request, repo_base, repo, card_name):
    username = request.user.get_username()

<<<<<<< HEAD
    with custom_manager_error_handler(username, repo_base, repo):
        manager = DataHubManager(username, repo_base)
=======
    with DataHubManager(user=username, repo_base=repo_base) as manager:
>>>>>>> d048bf00
        manager.delete_card(repo, card_name)

    return HttpResponseRedirect(
        reverse('browser-repo_cards', args=(repo_base, repo)))


'''
Developer Apps
'''


@login_required
def apps(request):
    username = request.user.get_username()
    user = User.objects.get(username=username)
    thrift_apps = App.objects.filter(user=user)
    oauth_apps = get_application_model().objects.filter(user=request.user)

    c = {
        'login': username,
        'thrift_apps': thrift_apps,
        'oauth_apps': oauth_apps}
    return render_to_response('apps.html', c)


@login_required
def thrift_app_detail(request, app_id):
    username = request.user.get_username()
    user = User.objects.get(username=username)
    app = App.objects.get(user=user, app_id=app_id)
    c = RequestContext(request, {
        'login': request.user.get_username(),
        'app': app
        })
    return render_to_response('thrift_app_detail.html', c)


@login_required
def app_register(request):
    username = request.user.get_username()

    if request.method == "POST":
        try:
            user = User.objects.get(username=username)
            app_id = request.POST["app-id"].lower()
            app_name = request.POST["app-name"]
            app_token = str(uuid.uuid4())
            app = App(
                app_id=app_id, app_name=app_name,
                user=user, app_token=app_token)
            app.save()

            try:
                hashed_password = hashlib.sha1(app_token).hexdigest()
                DataHubManager.create_user(
                    username=app_id, password=hashed_password, create_db=False)
            except Exception as e:
                app.delete()
                raise e

            return HttpResponseRedirect('/developer/apps')
        except Exception as e:
            c = {
                'login': username,
                'errors': [str(e)]}
            c.update(csrf(request))
            return render_to_response('app-create.html', c)
    else:
        c = {'login': username}
        c.update(csrf(request))
        return render_to_response('app-create.html', c)


@login_required
def app_remove(request, app_id):
    if request.method != 'POST':
        return HttpResponseNotAllowed(['POST'])

    try:
        DataHubManager.remove_app(app_id=app_id)
        return HttpResponseRedirect(reverse('browser-apps'))
    except Exception as e:
        c = {'errors': [str(e)]}
        c.update(csrf(request))
        return render_to_response('apps.html', c)


@login_required
def app_allow_access(request, app_id, repo_name):
    username = request.user.get_username()
    try:
        app = None
        try:
            app = App.objects.get(app_id=app_id)
        except App.DoesNotExist:
            raise Exception("Invalid app_id")

        app = App.objects.get(app_id=app_id)

        redirect_url = post_or_get(request, key='redirect_url', fallback=None)

        if request.method == "POST":

            access_val = request.POST['access_val']

            if access_val == 'allow':
                grant_app_permission(
                    username=username,
                    repo_name=repo_name,
                    app_id=app_id,
                    app_token=app.app_token)

            if redirect_url:
                redirect_url = redirect_url + \
                    urllib.unquote_plus('?auth_user=%s' % (username))
                return HttpResponseRedirect(redirect_url)
            else:
                if access_val == 'allow':
                    return HttpResponseRedirect(
                        '/settings/%s/%s' % (username, repo_name))
                else:
                    res = {
                        'msg_title': "Access Request",
                        'msg_body':
                            "Permission denied to the app {0}.".format(app_id)
                    }
                    return render_to_response('confirmation.html', res)
        else:
            res = {
                'login': username,
                'repo_name': repo_name,
                'app_id': app_id,
                'app_name': app.app_name}

            if redirect_url:
                res['redirect_url'] = redirect_url

            res.update(csrf(request))
            return render_to_response('app-allow-access.html', res)
    except Exception as e:
        return HttpResponse(
            json.dumps(
                {'error': str(e)}),
            content_type="application/json")


'''
Row Level Security Policies
'''

@login_required
def security_policies(request, repo_base, repo, table):
    '''
    shows the security policies defined for a table.
    '''
    username = request.user.get_username()

    # get the base tables and views of the user's repo
    manager = RowLevelSecurityManager(username, table, repo, repo_base)
    try:
        policies = manager.list_security_policies()
    except LookupError:
        policies = []

    res = {
        'login': username,
        'repo_base': repo_base,
        'repo': repo,
        'table': table,
        'policies': policies}

    res.update(csrf(request))
    return render_to_response("security-policies.html", res)


@login_required
def security_policy_delete(request, repo_base, repo, table, policyid):
    '''
    shows the security policies defined for a table.
    '''
    username = request.user.get_username()

    try:
        manager = RowLevelSecurityManager(username, table, repo, repo_base)
        policies = manager.remove_security_policy(policyid)
    except Exception as e:
        return HttpResponse(
            json.dumps(
                {'error': str(e)}),
            content_type="application/json")
    return HttpResponseRedirect(
        reverse('browse-security_policies', args=(repo_base, repo, table)))

@login_required
def security_policy_create(request, repo_base, repo, table):
    '''
    shows the security policies defined for a table.
    '''
    username = request.user.get_username()
    try:
        manager = RowLevelSecurityManager(username, table, repo, repo_base)
        policy = request.POST['security-policy']
        policy_type = request.POST['policy-type']
        grantee = request.POST['policy-grantee']
        manager.add_security_policy(policy, policy_type, grantee)

    except Exception as e:
        return HttpResponse(
            json.dumps(
                {'error': str(e)}),
            content_type="application/json")

    return HttpResponseRedirect(
        reverse('browse-security_policies', args=(repo_base, repo, table)))

@login_required
def security_policy_edit(request, repo_base, repo, table, policyid):
    '''
    shows the security policies defined for a table.
    '''
    username = request.user.get_username()
    try:
        manager = RowLevelSecurityManager(username, table, repo, repo_base)
        policy = request.POST['security-policy-edit']
        policy_type = request.POST['policy-type-edit']
        grantee = request.POST['policy-grantee-edit']
        manager.update_security_policy(policyid, policy, policy_type, grantee)
        
    except Exception as e:
        return HttpResponse(
            json.dumps(
                {'error': str(e)}),
            content_type="application/json")

    return HttpResponseRedirect(
        reverse('browse-security_policies', args=(repo_base, repo, table)))


@login_required
def security_policy_query(request, repo_base, repo, table):
    '''
    shows the security policies defined for a table.
    '''
    username = request.user.get_username()
    query = post_or_get(request, key='q', fallback=None)
    try:
        permissions_parser = RLSPermissionsParser(repo_base, username)
        permissions_parser.process_permissions(query)

    except Exception as e:
        return HttpResponse(
            json.dumps(
                {'error': str(e)}),
            content_type="application/json")

    return HttpResponseRedirect(
        reverse('browse-security_policies', args=(repo_base, repo, table)))




class OAuthAppUpdate(ApplicationUpdate):
    """
    Customized form for updating a Django OAuth Toolkit client app.

    Reorders some fields and ignores modifications to other fields.

    Extends https://github.com/evonove/django-oauth-toolkit/blob/master/
        oauth2_provider/views/application.py
    """

    fields = ['name', 'client_id', 'client_secret', 'client_type',
              'authorization_grant_type', 'redirect_uris']

    def form_valid(self, form):
        # Make sure registrants can't disable the authorization step.
        # Only site admins can do that.
        original_object = get_application_model().objects.get(
            name=form.instance.name)
        form.instance.skip_authorization = original_object.skip_authorization
        return super(OAuthAppUpdate, self).form_valid(form)
<|MERGE_RESOLUTION|>--- conflicted
+++ resolved
@@ -34,7 +34,7 @@
 from datahub import DataHub
 from datahub.account import AccountService
 from service.handler import DataHubHandler
-from utils import post_or_get, custom_manager_error_handler
+from utils import post_or_get
 
 '''
 @author: Anant Bhardwaj
@@ -171,10 +171,6 @@
 
 def public(request):
     """browse public repos. Login not required"""
-<<<<<<< HEAD
-
-=======
->>>>>>> d048bf00
     username = request.user.get_username()
     public_repos = DataHubManager.list_public_repos()
 
@@ -196,12 +192,7 @@
     if not repo_base:
         repo_base = username
 
-<<<<<<< HEAD
-    with custom_manager_error_handler(username, repo_base, repo=None):
-        manager = DataHubManager(user=username, repo_base=repo_base)
-=======
-    with DataHubManager(user=username, repo_base=repo_base) as manager:
->>>>>>> d048bf00
+    with DataHubManager(user=username, repo_base=repo_base) as manager:
         repos = manager.list_repos()
 
     visible_repos = []
@@ -252,19 +243,12 @@
 
 
     # get the base tables and views of the user's repo
-<<<<<<< HEAD
-    with custom_manager_error_handler(username, repo_base, repo):
-        manager = DataHubManager(user=username, repo_base=repo_base)
+    with DataHubManager(user=username, repo_base=repo_base) as manager:
         base_tables = manager.list_tables(repo)
         views = manager.list_views(repo)
 
 
     rls_table = 'policy'
-=======
-    with DataHubManager(user=username, repo_base=repo_base) as manager:
-        base_tables = manager.list_tables(repo)
-        views = manager.list_views(repo)
->>>>>>> d048bf00
 
     res = {
         'login': username,
@@ -283,12 +267,7 @@
     shows thee files in a repo
     '''
     username = request.user.get_username()
-<<<<<<< HEAD
-    with custom_manager_error_handler(username, repo_base, repo):
-        manager = DataHubManager(user=username, repo_base=repo_base)
-=======
-    with DataHubManager(user=username, repo_base=repo_base) as manager:
->>>>>>> d048bf00
+    with DataHubManager(user=username, repo_base=repo_base) as manager:
         uploaded_files = manager.list_repo_files(repo)
 
     res = {
@@ -306,12 +285,7 @@
     shows the cards in a repo
     '''
     username = request.user.get_username()
-<<<<<<< HEAD
-    with custom_manager_error_handler(username, repo_base, repo):
-        manager = DataHubManager(user=username, repo_base=repo_base)
-=======
-    with DataHubManager(user=username, repo_base=repo_base) as manager:
->>>>>>> d048bf00
+    with DataHubManager(user=username, repo_base=repo_base) as manager:
         cards = manager.list_repo_cards(repo)
 
     res = {
@@ -340,12 +314,7 @@
 
     if request.method == 'POST':
         repo = request.POST['repo']
-<<<<<<< HEAD
-        with custom_manager_error_handler(username, repo_base, repo):
-            manager = DataHubManager(user=username, repo_base=repo_base)
-=======
         with DataHubManager(user=username, repo_base=repo_base) as manager:
->>>>>>> d048bf00
             manager.create_repo(repo)
         return HttpResponseRedirect(reverse('browser-user', args=(username,)))
 
@@ -361,12 +330,7 @@
     deletes a repo in the current database (repo_base)
     '''
     username = request.user.get_username()
-<<<<<<< HEAD
-    with custom_manager_error_handler(username, repo_base, repo):
-        manager = DataHubManager(user=username, repo_base=repo_base)
-=======
-    with DataHubManager(user=username, repo_base=repo_base) as manager:
->>>>>>> d048bf00
+    with DataHubManager(user=username, repo_base=repo_base) as manager:
         manager.delete_repo(repo=repo, force=True)
     return HttpResponseRedirect(reverse('browser-user-default'))
 
@@ -379,12 +343,7 @@
     username = request.user.get_username()
     public_role = settings.PUBLIC_ROLE
 
-<<<<<<< HEAD
-    with custom_manager_error_handler(username, repo_base, repo):
-        manager = DataHubManager(user=username, repo_base=repo_base)
-=======
-    with DataHubManager(user=username, repo_base=repo_base) as manager:
->>>>>>> d048bf00
+    with DataHubManager(user=username, repo_base=repo_base) as manager:
         collaborators = manager.list_collaborators(repo)
 
     # if the public role is in collaborators, note that it's already added
@@ -420,12 +379,7 @@
     db_privileges = request.POST.getlist('db_privileges')
     file_privileges = request.POST.getlist('file_privileges')
 
-<<<<<<< HEAD
-    with custom_manager_error_handler(username, repo_base, repo):
-        manager = DataHubManager(user=username, repo_base=repo_base)
-=======
-    with DataHubManager(user=username, repo_base=repo_base) as manager:
->>>>>>> d048bf00
+    with DataHubManager(user=username, repo_base=repo_base) as manager:
         manager.add_collaborator(
             repo, collaborator_username,
             db_privileges=db_privileges,
@@ -443,12 +397,7 @@
     '''
     username = request.user.get_username()
 
-<<<<<<< HEAD
-    with custom_manager_error_handler(username, repo_base, repo):
-        manager = DataHubManager(user=username, repo_base=repo_base)
-=======
-    with DataHubManager(user=username, repo_base=repo_base) as manager:
->>>>>>> d048bf00
+    with DataHubManager(user=username, repo_base=repo_base) as manager:
         manager.delete_collaborator(
             repo=repo, collaborator=collaborator_username)
 
@@ -477,21 +426,12 @@
     username = request.user.get_username()
     url_path = reverse('browser-table', args=(repo_base, repo, table))
 
-<<<<<<< HEAD
-
-    with custom_manager_error_handler(username, repo_base, repo):
-        manager = DataHubManager(user=username, repo_base=repo_base)
+    with DataHubManager(user=username, repo_base=repo_base) as manager:
         query = manager.select_table_query(repo, table)
 
         res = manager.paginate_query(
             query=query, current_page=current_page, rows_per_page=50)
 
-=======
-    with DataHubManager(user=username, repo_base=repo_base) as manager:
-        query = manager.select_table_query(repo, table)
-        res = manager.paginate_query(
-            query=query, current_page=current_page, rows_per_page=50)
->>>>>>> d048bf00
 
     # get annotation to the table:
     annotation, created = Annotation.objects.get_or_create(url_path=url_path)
@@ -529,16 +469,9 @@
 def table_export(request, repo_base, repo, table_name):
     username = request.user.get_username()
 
-<<<<<<< HEAD
-    with custom_manager_error_handler(username, repo_base, repo):
-        DataHubManager.export_table(
-            username=username, repo_base=repo_base, repo=repo,
-            table=table_name, file_format='CSV', delimiter=',', header=True)
-=======
     DataHubManager.export_table(
         username=username, repo_base=repo_base, repo=repo,
         table=table_name, file_format='CSV', delimiter=',', header=True)
->>>>>>> d048bf00
 
     return HttpResponseRedirect(
         reverse('browser-repo_files', args=(repo_base, repo)))
@@ -555,12 +488,7 @@
     """
     username = request.user.get_username()
 
-<<<<<<< HEAD
-    with custom_manager_error_handler(username, repo_base, repo):
-        manager = DataHubManager(user=username, repo_base=repo_base)
-=======
-    with DataHubManager(user=username, repo_base=repo_base) as manager:
->>>>>>> d048bf00
+    with DataHubManager(user=username, repo_base=repo_base) as manager:
         manager.delete_table(repo, table_name)
 
     return HttpResponseRedirect(
@@ -578,12 +506,7 @@
     """
     username = request.user.get_username()
 
-<<<<<<< HEAD
-    with custom_manager_error_handler(username, repo_base, repo):
-        manager = DataHubManager(user=username, repo_base=repo_base)
-=======
-    with DataHubManager(user=username, repo_base=repo_base) as manager:
->>>>>>> d048bf00
+    with DataHubManager(user=username, repo_base=repo_base) as manager:
         manager.delete_view(repo, view_name)
 
     return HttpResponseRedirect(
@@ -599,12 +522,7 @@
     username = request.user.get_username()
     data_file = request.FILES['data_file']
 
-<<<<<<< HEAD
-    with custom_manager_error_handler(username, repo_base, repo):
-        manager = DataHubManager(username, repo_base)
-=======
-    with DataHubManager(user=username, repo_base=repo_base) as manager:
->>>>>>> d048bf00
+    with DataHubManager(user=username, repo_base=repo_base) as manager:
         manager.save_file(repo, data_file)
 
     return HttpResponseRedirect(
@@ -627,16 +545,15 @@
     if quote_character == '':
         quote_character = request.GET['other_quote_character']
 
-    with custom_manager_error_handler(username, repo_base, repo):
-        DataHubManager.import_file(
-            username=username,
-            repo_base=repo_base,
-            repo=repo,
-            table=table,
-            file_name=file_name,
-            delimiter=delimiter,
-            header=header,
-            quote_character=quote_character)
+    DataHubManager.import_file(
+        username=username,
+        repo_base=repo_base,
+        repo=repo,
+        table=table,
+        file_name=file_name,
+        delimiter=delimiter,
+        header=header,
+        quote_character=quote_character)
 
     return HttpResponseRedirect(
         reverse('browser-repo', args=(repo_base, repo)))
@@ -646,12 +563,7 @@
 def file_delete(request, repo_base, repo, file_name):
     username = request.user.get_username()
 
-<<<<<<< HEAD
-    with custom_manager_error_handler(username, repo_base, repo):
-        manager = DataHubManager(username, repo_base)
-=======
-    with DataHubManager(user=username, repo_base=repo_base) as manager:
->>>>>>> d048bf00
+    with DataHubManager(user=username, repo_base=repo_base) as manager:
         manager.delete_file(repo, file_name)
 
     return HttpResponseRedirect(
@@ -661,12 +573,7 @@
 def file_download(request, repo_base, repo, file_name):
     username = request.user.get_username()
 
-<<<<<<< HEAD
-    with custom_manager_error_handler(username, repo_base, repo):
-        manager = DataHubManager(username, repo_base)
-=======
-    with DataHubManager(user=username, repo_base=repo_base) as manager:
->>>>>>> d048bf00
+    with DataHubManager(user=username, repo_base=repo_base) as manager:
         file_to_download = manager.get_file(repo, file_name)
 
     response = HttpResponse(file_to_download,
@@ -701,13 +608,7 @@
 
     url_path = reverse('browser-query', args=(repo_base, repo))
 
-<<<<<<< HEAD
-    with custom_manager_error_handler(username, repo_base, repo):
-        manager = DataHubManager(user=username, repo_base=repo_base)
-
-=======
-    with DataHubManager(user=username, repo_base=repo_base) as manager:
->>>>>>> d048bf00
+    with DataHubManager(user=username, repo_base=repo_base) as manager:
         if repo:
             manager.set_search_paths([repo])
         res = manager.paginate_query(
@@ -769,12 +670,7 @@
 
     url_path = reverse('browser-query', args=(repo_base, repo))
 
-<<<<<<< HEAD
-    with custom_manager_error_handler(username, repo_base, repo):
-        manager = DataHubManager(user=username, repo_base=repo_base)
-=======
-    with DataHubManager(user=username, repo_base=repo_base) as manager:
->>>>>>> d048bf00
+    with DataHubManager(user=username, repo_base=repo_base) as manager:
         card = manager.get_card(repo=repo, card_name=card_name)
         manager.set_search_paths([card.repo_name])
         res = manager.paginate_query(
@@ -814,14 +710,8 @@
     query = request.POST['query']
     url = reverse('browser-card', args=(repo_base, repo, card_name))
 
-<<<<<<< HEAD
-    with custom_manager_error_handler(username, repo_base, repo):
-        manager = DataHubManager(username, repo_base)
-        manager.create_card(repo, query, card_name)
-=======
     with DataHubManager(user=username, repo_base=repo_base) as manager:
         manager.create_card(repo, card_name, query)
->>>>>>> d048bf00
 
     return HttpResponseRedirect(url)
 
@@ -830,12 +720,7 @@
 def card_export(request, repo_base, repo, card_name):
     username = request.user.get_username()
 
-<<<<<<< HEAD
-    with custom_manager_error_handler(username, repo_base, repo):
-        manager = DataHubManager(username, repo_base)
-=======
-    with DataHubManager(user=username, repo_base=repo_base) as manager:
->>>>>>> d048bf00
+    with DataHubManager(user=username, repo_base=repo_base) as manager:
         manager.export_card(repo, card_name)
 
     return HttpResponseRedirect(
@@ -846,12 +731,7 @@
 def card_delete(request, repo_base, repo, card_name):
     username = request.user.get_username()
 
-<<<<<<< HEAD
-    with custom_manager_error_handler(username, repo_base, repo):
-        manager = DataHubManager(username, repo_base)
-=======
-    with DataHubManager(user=username, repo_base=repo_base) as manager:
->>>>>>> d048bf00
+    with DataHubManager(user=username, repo_base=repo_base) as manager:
         manager.delete_card(repo, card_name)
 
     return HttpResponseRedirect(
@@ -1079,7 +959,7 @@
         policy_type = request.POST['policy-type-edit']
         grantee = request.POST['policy-grantee-edit']
         manager.update_security_policy(policyid, policy, policy_type, grantee)
-        
+
     except Exception as e:
         return HttpResponse(
             json.dumps(
