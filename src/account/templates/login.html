{% extends "minimal-layout.html" %}

{% load crispy_forms_tags %}

{% block headlink-right %}
  <a href="{% url 'register' %}" title="Sign Up" id="id_sign_up" class="btn btn-success navbar-btn">Sign Up</a>
{% endblock %}
{% block content %}
<div class="container-fluid" style="max-width:740px;">
<form class="col-xs-12 col-sm-6 col-sm-offset-3" role="form" method="POST" action="{% url 'login' %}">
  {% csrf_token %}
  <input type="hidden" name="next" value="{{ next }}" />
  <h3>Returning User -- Sign in</h3>
  <br />
  <br />
  {% if user and not user.is_anonymous %}
    <p>Already logged in.</p>
    <p>username: {{ user.username }}</p>
    <p>email: {{ user.email }}</p>
    {% if next %}
      <br>
      <a href="{{ absolute_next }}">Continue to {{ absolute_next }}</a>
      <br>    
    {% endif %}
    <br>
    <a href="{% url 'logout' %}">Logout</a>
  {% else %}
<<<<<<< HEAD
  <label for="login_id">Choose an identity provider</label>
  <div class="list-group">
  {% for provider in providers %}
    <a class="list-group-item" href="{% url 'social:begin' provider.backend %}?next={{ next|urlencode:"" }}"><i class="fa {{ provider.icon }} fa-lg fa-fw"></i>&nbsp; {{ provider.name }}</a>
  {% endfor %}
  </div>
  <br />
  <div class="row signup-or">
    <div class="col-xs-5"><hr></div>
    <div class="col-xs-2 or-text">or</div>
    <div class="col-xs-5"><hr></div>
  </div>
  <br />
  {{ form|crispy }}
  <a href="{% url 'password_reset' %}">Forgot password?</a>
  <br /><br />
  <button class="btn btn-lg btn-primary btn-block" id="id_sign_in_action" type="submit">Sign In</button>
=======
    <label for="login_id">Choose an identity provider</label>
    <div class="list-group">
    {% for provider in providers %}
      <a class="list-group-item" href="{% url 'social:begin' provider.backend %}?next={{ next|urlencode }}"><i class="fa {{ provider.icon }} fa-lg fa-fw"></i>&nbsp; {{ provider.name }}</a>
    {% endfor %}
    </div>
    <br />
    <div class="row signup-or">
      <div class="col-xs-5"><hr></div>
      <div class="col-xs-2 or-text">or</div>
      <div class="col-xs-5"><hr></div>
    </div>
    <br />
    {{ form|crispy }}
    <a href="{% url 'password_reset' %}">Forgot password?</a>
    <br /><br />
    <button class="btn btn-lg btn-primary btn-block" id="id_sign_in_action" type="submit">Sign In</button>
>>>>>>> 0c179818
  {% endif %}
</form>
</div>
{% endblock %}<|MERGE_RESOLUTION|>--- conflicted
+++ resolved
@@ -25,25 +25,6 @@
     <br>
     <a href="{% url 'logout' %}">Logout</a>
   {% else %}
-<<<<<<< HEAD
-  <label for="login_id">Choose an identity provider</label>
-  <div class="list-group">
-  {% for provider in providers %}
-    <a class="list-group-item" href="{% url 'social:begin' provider.backend %}?next={{ next|urlencode:"" }}"><i class="fa {{ provider.icon }} fa-lg fa-fw"></i>&nbsp; {{ provider.name }}</a>
-  {% endfor %}
-  </div>
-  <br />
-  <div class="row signup-or">
-    <div class="col-xs-5"><hr></div>
-    <div class="col-xs-2 or-text">or</div>
-    <div class="col-xs-5"><hr></div>
-  </div>
-  <br />
-  {{ form|crispy }}
-  <a href="{% url 'password_reset' %}">Forgot password?</a>
-  <br /><br />
-  <button class="btn btn-lg btn-primary btn-block" id="id_sign_in_action" type="submit">Sign In</button>
-=======
     <label for="login_id">Choose an identity provider</label>
     <div class="list-group">
     {% for provider in providers %}
@@ -61,7 +42,6 @@
     <a href="{% url 'password_reset' %}">Forgot password?</a>
     <br /><br />
     <button class="btn btn-lg btn-primary btn-block" id="id_sign_in_action" type="submit">Sign In</button>
->>>>>>> 0c179818
   {% endif %}
 </form>
 </div>
