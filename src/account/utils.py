from django.contrib.auth.models import User
from django.contrib.auth import authenticate as django_authenticate
import hashlib
from inventory.models import DataHubLegacyUser, App
from core.db.manager import DataHubManager
from social.backends.utils import load_backends
from operator import itemgetter
from django.conf import settings


def provider_details(backend=None):
    """
    Returns a list of tuples describing supported social providers.

    If a backend is passed, only that backend's tuple is returned.
    - `backend` is the name Python Social Auth understands.
    - `name` is the name to show in templates.
    - `org_name` is the name to show when referring to a backend's members,
      e.g. "MIT user foo" instead of "MIT OpenID Connect user foo".
    - `icon` is the id of the Font Awesome icon matching the backend.
    - `priority` is the sort order. Lower numbers sort first.
    """
    providers = [
        {
            'backend': 'google-oauth2',
            'name': 'Google',
            'icon': 'fa-google',
            'priority': -90,
        },
        {
            'backend': 'twitter',
            'name': 'Twitter',
            'icon': 'fa-twitter',
            'priority': 0,
        },
        {
            'backend': 'reddit',
            'name': 'Reddit',
            'icon': 'fa-reddit',
            'priority': 0,
        },
        {
            'backend': 'steam',
            'name': 'Steam',
            'icon': 'fa-steam-square',
            'priority': 0,
        },
        {
            'backend': 'facebook',
            'name': 'Facebook',
            'icon': 'fa-facebook-official',
            'priority': -80,
        },
        {
            'backend': 'flickr',
            'name': 'Flickr',
            'icon': 'fa-flickr',
            'priority': 0,
        },
        {
            'backend': 'github',
            'name': 'GitHub',
            'icon': 'fa-github',
            'priority': 0,
        },
        {
            'backend': 'twitch',
            'name': 'Twitch',
            'icon': 'fa-twitch',
            'priority': 0,
        },
        {
            'backend': 'mit-oidc',
            'name': 'MIT OpenID Connect',
            'org_name': 'MIT',
            'icon': 'icon-mit',
            'priority': -1000,
        },
    ]

    if backend is not None:
        return next((p for p in providers if p['backend'] == backend), None)

    enabled_backends = load_backends(settings.AUTHENTICATION_BACKENDS)

    providers = [p for p in providers if p['backend'] in enabled_backends]
    providers = sorted(providers, key=itemgetter('priority', 'name'))

    return providers


def datahub_authenticate(username, password):
    """
    Analog of django.contrib.auth.authenticate.

    Given a username or email plus password, finds the User object, verifies
    the password, and sets a flag on the object allowing it to be used in the
    login function.

    First argument can be a username or email address.

    If the user has an account in a state partially migrated from the legacy
    model, this will finish the migration by setting the password on their
    migrated account and flipping the appropriate flags to allow login.
    """
    # If username looks like an email address, look up the username
    # associated with that address.
    #
    # This assumes the username regex disallows the @ symbol, and the
    # email regex requires it.
    if '@' in username:
        try:
            user = User.objects.get(email=username)
            username = user.username
        except User.DoesNotExist:
            user = None
    else:
        try:
            user = User.objects.get(username=username)
        except:
            user = None
    if user is not None and user.last_login is None:
        hashed_password = hashlib.sha1(password).hexdigest()
        try:
            DataHubLegacyUser.objects.get(
                username=username,
                password=hashed_password)
            print("Found partially migrated user {0}".format(username))
            user.set_password(password)
            user.save(update_fields=['password'])
            # Set the user's Postgres password to their hashed password
            DataHubManager.change_password(username, user.password)
            print("Updated password for {0}".format(username))
        except DataHubLegacyUser.DoesNotExist:
            pass

    user = django_authenticate(username=username, password=password)
    return user


def grant_app_permission(username, repo_name, app_id, app_token):
    """
    Grants SELECT, INSERT, UPDATE, and DELETE on given user's repo to app.

    Raises exceptions on empty input, if no app matches app_id, if app_token
    doesn't match, or if there are any database errors.
    """
    if not app_id:
        raise Exception("Invalid app_id")

    if not app_token:
        raise Exception("Invalid app_token")

    app = None
    try:
        app = App.objects.get(app_id=app_id)
    except App.DoesNotExist:
        raise Exception("Invalid app_id")

    if app.app_token != app_token:
        raise Exception("Invalid app_token")

    try:
        manager = DataHubManager(user=username)
        manager.create_repo(repo_name)
        manager.add_collaborator(
            repo_name,
            app_id,
            privileges=['SELECT', 'INSERT', 'UPDATE', 'DELETE'])
    except Exception as e:
        raise e


<<<<<<< HEAD
def delete_user(username):
=======
def set_unusable_password(username):
    """
    Sets an unusable password for the logged in user.

    Raises an exception if the user does not have at least one social login
    associated with their account.
    """
    user = User.objects.get(username=username)
    if user.social_auth.count() == 0:
        raise Exception(
            "User must have at least one alternate login method "
            "in order to remove their password.")
    user.set_unusable_password()
    user.save()


def set_password(username, password):
    """
    Sets a password for the user matching the given username.

    Raises an exception if the user already has a usable password set. To
    change an existing password, users should go through the password_change
    view.
    """
    user = User.objects.get(username=username)
    if user.has_usable_password():
        raise Exception(
            "User already has a password set.")
    user.set_password(password)
    user.save()


def delete_user(username, remove_db=True):
>>>>>>> 0992dc7d
    """
    Deletes the given user.

    By default, deletes user in Django as well as their role and database in
    Postgres.
    """
    # get the user associated with the username, and delete their apps
    try:
        user = User.objects.get(username=username)
    except:
        user = None

    apps = App.objects.filter(user=user)
    for app in apps:
        app_id = app.app_id
        DataHubManager.remove_user(username=app_id, remove_db=False)
        app.delete()

    # get the legacy_user associated with the username; delete their apps
    try:
        legacy_user = DataHubLegacyUser.objects.get(username=username)
    except:
        legacy_user = None

    apps = App.objects.filter(user=user)
    for app in apps:
        app_id = app.app_id
        DataHubManager.remove_user(username=app_id, remove_db=False)
        app.delete()

    # delete the user(s)
    if user:
        user.delete()

    if legacy_user:
        legacy_user.delete()

    # delete the db users, and their user_data directory
    DataHubManager.remove_user(username=username, remove_db=True)<|MERGE_RESOLUTION|>--- conflicted
+++ resolved
@@ -171,9 +171,6 @@
         raise e
 
 
-<<<<<<< HEAD
-def delete_user(username):
-=======
 def set_unusable_password(username):
     """
     Sets an unusable password for the logged in user.
@@ -206,8 +203,7 @@
     user.save()
 
 
-def delete_user(username, remove_db=True):
->>>>>>> 0992dc7d
+def delete_user(username):
     """
     Deletes the given user.
 
