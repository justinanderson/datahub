--- conflicted
+++ resolved
@@ -30,13 +30,6 @@
     url(r'^v1/repos/(\w+)/(\w+)/tables/?',
         views.Tables.as_view(), name='create_or_list_tables'),
 
-<<<<<<< HEAD
-    # files
-    url(r'^v1/repos/(\w+)/(\w+)/files/(\w+\.+\w+)',
-        views.File.as_view(), name='download_or_delete_file'),
-    url(r'^v1/repos/(\w+)/(\w+)/files/$',
-        views.Export.as_view(), name='export_table_or_view'),
-=======
     # views
     url(r'^v1/repos/(\w+)/(\w+)/views/(\w+)/?',
         views.View.as_view(), name='view_view_info'),
@@ -44,7 +37,10 @@
         views.Views.as_view(), name='create_or_list_views'),
 
     # files
->>>>>>> fdd9c9ed
+    url(r'^v1/repos/(\w+)/(\w+)/files/(\w+\.+\w+)',
+        views.File.as_view(), name='download_or_delete_file'),
+    url(r'^v1/repos/(\w+)/(\w+)/files/$',
+        views.Export.as_view(), name='export_table_or_view'),
     url(r'^v1/repos/(\w+)/(\w+)/files$',
         views.Files.as_view(), name='list_or_upload_file'),
 
