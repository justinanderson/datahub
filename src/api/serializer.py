--- conflicted
+++ resolved
@@ -24,17 +24,11 @@
         # In rare cases, the manager does not need to be instantiated
         # i.e. when listing public repos, which is done via a static method
         try:
-<<<<<<< HEAD
-            self.manager = DataHubManager(
-                user=self.username, repo_base=self.repo_base)
-        except:
-=======
             # Reuse an existing manager if one was passed in, to minimize the
             # number of concurrent db connections.
             self.manager = manager or DataHubManager(
                 user=self.username, repo_base=self.repo_base)
         except Exception:
->>>>>>> d048bf00
             pass
 
         self.base_uri = ''
@@ -352,27 +346,15 @@
         return res
 
     def update_card(self, repo, card_name, new_query, new_name, public):
-<<<<<<< HEAD
         self.manager.set_search_paths([repo])
         card = self.manager.update_card(
             repo, card_name, new_query, new_name, public)
 
         return self.describe_card(repo, card.card_name)
 
-    def create_card(self, repo, query, card_name):
-        self.manager.set_search_paths([repo])
-        card = self.manager.create_card(repo, query, card_name)
-=======
-        self.manager.set_search_paths([repo])
-        card = self.manager.update_card(
-            repo, card_name, new_query, new_name, public)
-
-        return self.describe_card(repo, card.card_name)
-
     def create_card(self, repo, card_name, query):
         self.manager.set_search_paths([repo])
         card = self.manager.create_card(repo, card_name, query)
->>>>>>> d048bf00
 
         return self.describe_card(repo, card.card_name)
 
